# %%
import sys

sys.path.append("..")
sys.path.append("../autointerp")
import json
import pandas as pd
import matplotlib.pyplot as plt
import torch
from huggingface_hub import hf_hub_download
from pathlib import Path
from tools.utils import load_latent_df
<<<<<<< HEAD
from scipy import stats
import numpy as np

df_topk = load_latent_df("gemma-2-2b-L13-k100-lr1e-04-local-shuffling-CCLoss")
df_cc = load_latent_df("gemma-2-2b-crosscoder-l13-mu4.1e-02-lr1e-04")

# %%
# Calculate Pearson correlation between beta_ratio_error and freq in df_cc
# First, handle NaN values by dropping them
cc_clean_error = df_cc.dropna(subset=['beta_ratio_error', 'freq'])
cc_clean_error = cc_clean_error.query("tag == 'IT only'")

# Calculate correlation and p-value
corr_error, p_error = stats.pearsonr(cc_clean_error['beta_ratio_error'], cc_clean_error['freq'])

print(f"Pearson correlation between beta_ratio_error and freq: {corr_error:.4f}")
print(f"p-value: {p_error:.6f}")

# Calculate Pearson correlation between beta_ratio_reconstruction and freq
# First, handle NaN values by dropping them
cc_clean_recon = df_cc.dropna(subset=['beta_ratio_reconstruction', 'freq'])
cc_clean_recon = cc_clean_recon.query("tag == 'IT only'")

# Calculate correlation and p-value
corr_recon, p_recon = stats.pearsonr(cc_clean_recon['beta_ratio_reconstruction'], cc_clean_recon['freq'])

print(f"Pearson correlation between beta_ratio_reconstruction and freq: {corr_recon:.4f}")
print(f"p-value: {p_recon:.6f}")
=======

# Download files from hub
latent_ids_path = hf_hub_download(
    repo_id="science-of-finetuning/autointerp-data-gemma-2-2b-l13-mu4.1e-02-lr1e-04",
    filename="latent_ids.pt",
    repo_type="dataset",
)
>>>>>>> 383b7e98


<<<<<<< HEAD
=======
df = load_latent_df()


>>>>>>> 383b7e98
# %%
def calculate_accuracy(stats):
    """Calculate accuracy from confusion matrix stats"""
    tp = stats["TP"]
    tn = stats["TN"]
    fp = stats["FP"]
    fn = stats["FN"]

<<<<<<< HEAD
    total =  tp + tn + fp + fn
    return (tp + tn) / total if total > 0 else 0


def calculate_total_accuracy(inner_dict, skip_quantiles=[]):
=======
    total = tp + tn + fp + fn
    return (tp + tn) / total if total > 0 else 0


def calculate_total_accuracy(inner_dict):
>>>>>>> 383b7e98
    acc = 0
    num_quantiles = 0
    for quantile, stats in inner_dict.items():
        if quantile in skip_quantiles:
            continue
        acc += calculate_accuracy(stats)
        num_quantiles += 1
    return acc / num_quantiles


<<<<<<< HEAD
def load_and_process_data(filenames, quantile=None, use_random=False):
=======

def load_and_process_data(filenames):
>>>>>>> 383b7e98
    """
    Load and process multiple data files, calculating accuracy statistics for each.

    Args:
        filenames: List of filename strings without extension (e.g., ['scores_data_0_1025'])

    Returns:
        DataFrame containing merged accuracy statistics from all files
    """
    dataframes = []

    for filename in filenames:
        # Load detection data
        detection_path = f"{filename}.json"
        detection = json.load(open(detection_path))

        # Process detection data
        detection_results = []
        for feature, inner_dict in detection.items():
<<<<<<< HEAD
            result = {
                "feature": feature,
                "total_accuracy_detection": calculate_total_accuracy(inner_dict, skip_quantiles=["-1", "1"] if use_random else ["0", "1"]),
                "filename": filename,
            }
            for quantile, stats in inner_dict.items():
                if quantile == "0" or quantile == "-1":
                    continue
                # result[f"accuracy_detection_{quantile}"] = calculate_accuracy(stats)
                loc_quantiles_to_skip = ["1", "2", "3"]
                loc_quantiles_to_skip.remove(quantile)
                loc_quantiles_to_skip = loc_quantiles_to_skip + (["-1"] if use_random else ["0"]) + ["0", "-1"]
                result[f"accuracy_detection_{quantile}"] = calculate_total_accuracy(inner_dict, skip_quantiles=loc_quantiles_to_skip)

            result["total_accuracy_detection_no_zero"] = calculate_total_accuracy(
                inner_dict, skip_quantiles=["0", "-1"]
            )

            detection_results.append(result)
=======
            detection_results.append(
                {
                    "feature": feature,
                    "accuracy": calculate_total_accuracy(inner_dict),
                    "filename": filename,
                }
            )
>>>>>>> 383b7e98
        detection_df = pd.DataFrame(detection_results)

        try:
            # Load fuzzing data
            fuzzing_path = f"fuzzing/{filename}.json"
            fuzzing = json.load(open(fuzzing_path))
            # Process fuzzing data
            fuzzing_results = []
            for feature, inner_dict in fuzzing.items():
                fuzzing_results.append(
                    {
                        "feature": feature,
<<<<<<< HEAD
                        "accuracy": (
                            calculate_total_accuracy(inner_dict)
                            if quantile is None
                            else calculate_accuracy(inner_dict[quantile])
                        ),
=======
                        "accuracy": calculate_total_accuracy(inner_dict),
>>>>>>> 383b7e98
                        "filename": filename,
                    }
                )

            # Convert to DataFrames
            fuzzing_df = pd.DataFrame(fuzzing_results)

            # Merge the dataframes
            file_df = pd.merge(
                detection_df,
                fuzzing_df,
                on=["feature", "filename"],
                suffixes=("_detection", "_fuzzing"),
            )
        except FileNotFoundError:
            print("No fuzzing data found for", filename)
            file_df = detection_df.copy()
<<<<<<< HEAD

=======
            file_df["accuracy_detection"] = file_df["accuracy"]
            file_df = file_df.drop(columns=["accuracy"])
>>>>>>> 383b7e98
        print(len(file_df))
        dataframes.append(file_df)

    # Stack all dataframes
    if dataframes:
        merged_df = pd.concat(dataframes, ignore_index=True)
        return merged_df
    else:
        return pd.DataFrame()


# %%
# Example usage
def load_data_for_model(model_path, use_random=True):
    """
    Load data for a specific model with either random or similar examples.
    
    Args:
        model_path (str): Path to the model data
        use_random (bool): Whether to use random examples (True) or similar examples (False)
    
    Returns:
        pd.DataFrame: Processed data for the model
    """
    return load_and_process_data([model_path], use_random=use_random)

<<<<<<< HEAD
def update_dataframe_with_metrics(target_df, source_df, prefix):
    """
    Update target dataframe with metrics from source dataframe.
    
    Args:
        target_df (pd.DataFrame): Target dataframe to update
        source_df (pd.DataFrame): Source dataframe with metrics
        prefix (str): Prefix to add to column names
    """
    for col in source_df.columns:
        if "accuracy_detection" in col:
            target_df.loc[source_df["feature"].astype(int), f"{prefix}_{col}"] = (
                source_df[col].tolist()
            )

# Load data for CrossCoder model
cc_model_path = "../autointerp/data/gemma-2-2b-crosscoder-l13-mu4.1e-02-lr1e-04/llama_scores"
merged_df_cc_random = load_data_for_model(cc_model_path, use_random=True)
merged_df_cc_similar = load_data_for_model(cc_model_path, use_random=False)

# Load data for TopK model
topk_model_path_64 = "../autointerp/data/gemma-2-2b-L13-k100-lr1e-04-local-shuffling-CCLoss/llama_scores_64"
topk_model_path_128 = "../autointerp/data/gemma-2-2b-L13-k100-lr1e-04-local-shuffling-CCLoss/llama_scores_128"
topk_model_path_256 = "../autointerp/data/gemma-2-2b-L13-k100-lr1e-04-local-shuffling-CCLoss/llama_scores_256"
merged_df_topk_random_64 = load_data_for_model(topk_model_path_64, use_random=True)
merged_df_topk_similar_64 = load_data_for_model(topk_model_path_64, use_random=False)
merged_df_topk_random_128 = load_data_for_model(topk_model_path_128, use_random=True)
merged_df_topk_similar_128 = load_data_for_model(topk_model_path_128, use_random=False)
merged_df_topk_random_256 = load_data_for_model(topk_model_path_256, use_random=True)
merged_df_topk_similar_256 = load_data_for_model(topk_model_path_256, use_random=False)

# Update dataframes with metrics
df_topk_64 = df_topk.copy()
df_topk_128 = df_topk.copy()
df_topk_256 = df_topk.copy()
update_dataframe_with_metrics(df_cc, merged_df_cc_random, "autointerp_random")
update_dataframe_with_metrics(df_cc, merged_df_cc_similar, "autointerp_similar")
update_dataframe_with_metrics(df_topk_64, merged_df_topk_random_64, "autointerp_random")
update_dataframe_with_metrics(df_topk_64, merged_df_topk_similar_64, "autointerp_similar")
update_dataframe_with_metrics(df_topk_128, merged_df_topk_random_128, "autointerp_random")
update_dataframe_with_metrics(df_topk_128, merged_df_topk_similar_128, "autointerp_similar")
update_dataframe_with_metrics(df_topk_256, merged_df_topk_random_256, "autointerp_random")
update_dataframe_with_metrics(df_topk_256, merged_df_topk_similar_256, "autointerp_similar")


def plot_random_vs_similar_comparison(df, title_prefix="", sample_type="random"):
    versions = [
        "total_accuracy_detection",
        "total_accuracy_detection_no_zero", 
        "accuracy_detection_1",
        "accuracy_detection_2",
        "accuracy_detection_3"
    ]
    ticks = ["Total", "No Zero", "Q1", "Q2", "Q3"]
    
    random_means = []
    random_errors = []
    similar_means = [] 
    similar_errors = []

    for version in versions:
        # Random metrics
        random_col = f"autointerp_random_{version}"
        random_mean = df[random_col].mean()
        random_std = df[random_col].std()
        random_se = random_std / np.sqrt(len(df[random_col].dropna()))
        random_ci = 1.96 * random_se
        random_means.append(random_mean)
        random_errors.append(random_ci)

        # Similar metrics
        similar_col = f"autointerp_similar_{version}"
        similar_mean = df[similar_col].mean()
        similar_std = df[similar_col].std()
        similar_se = similar_std / np.sqrt(len(df[similar_col].dropna()))
        similar_ci = 1.96 * similar_se
        similar_means.append(similar_mean)
        similar_errors.append(similar_ci)

    # Create grouped bar plot
    plt.figure(figsize=(12, 6))
    x = np.arange(len(versions))
    width = 0.35

    plt.bar(x - width/2, random_means, width, yerr=random_errors, capsize=5, label='Random', color='lightblue')
    plt.bar(x + width/2, similar_means, width, yerr=similar_errors, capsize=5, label='Similar', color='lightgreen')

    print(x, ticks)
    plt.xticks(x, ticks, fontsize=12)
    
    plt.ylabel("Mean Detection Accuracy", fontsize=12)
    plt.title(f"{title_prefix}Random vs Similar Detection Accuracy with 95% CI", fontsize=14)
    plt.legend()
    plt.grid(alpha=0.3)

    # Add value labels
    for i, (random_mean, similar_mean) in enumerate(zip(random_means, similar_means)):
        plt.text(i - width/2, random_mean + random_errors[i], f"{random_mean:.3f}", ha="center", va="bottom")
        plt.text(i + width/2, similar_mean + similar_errors[i], f"{similar_mean:.3f}", ha="center", va="bottom")
=======
# %%
import numpy as np

df["autointerp_acc_fuzzing"] = np.nan
df["autointerp_acc_detection"] = np.nan

df.loc[latent_ids[merged_df["feature"].astype(int)], "autointerp_acc_fuzzing"] = (
    merged_df["accuracy_fuzzing"].tolist()
)
df.loc[latent_ids[merged_df["feature"].astype(int)], "autointerp_acc_detection"] = (
    merged_df["accuracy_detection"].tolist()
)
>>>>>>> 383b7e98

    plt.tight_layout()
    plt.show()

<<<<<<< HEAD
# Plot comparisons for both dataframes
plot_random_vs_similar_comparison(df_cc, "CrossCoder: ")
plot_random_vs_similar_comparison(df_topk_64, "TopK: 64")
plot_random_vs_similar_comparison(df_topk_128, "TopK: 128")
plot_random_vs_similar_comparison(df_topk_256, "TopK: 256")

# %% 
def plot_topk_comparison(df_topk_64, df_topk_128, df_topk_256, metric='autointerp_similar_total_accuracy_detection', title='TopK Comparison'):
    """
    Creates a bar plot comparing the specified metric across different TopK values (64, 128, 256).
    
    Args:
        df_topk_64: DataFrame for TopK 64
        df_topk_128: DataFrame for TopK 128
        df_topk_256: DataFrame for TopK 256
        metric: The metric to compare (default: 'autointerp_similar_total_accuracy_detection')
        title: Title for the plot (default: 'TopK Comparison')
    """
    # Calculate means and confidence intervals
    means = []
    errors = []
    
    # TopK 64
    mean_64 = df_topk_64[metric].mean()
    std_64 = df_topk_64[metric].std()
    se_64 = std_64 / np.sqrt(len(df_topk_64[metric].dropna()))
    ci_64 = 1.96 * se_64
    means.append(mean_64)
    errors.append(ci_64)
    
    # TopK 128
    mean_128 = df_topk_128[metric].mean()
    std_128 = df_topk_128[metric].std()
    se_128 = std_128 / np.sqrt(len(df_topk_128[metric].dropna()))
    ci_128 = 1.96 * se_128
    means.append(mean_128)
    errors.append(ci_128)
    
    # TopK 256
    mean_256 = df_topk_256[metric].mean()
    std_256 = df_topk_256[metric].std()
    se_256 = std_256 / np.sqrt(len(df_topk_256[metric].dropna()))
    ci_256 = 1.96 * se_256
    means.append(mean_256)
    errors.append(ci_256)
    
    # Create bar plot
    plt.figure(figsize=(10, 6))
    x = np.arange(3)
    labels = ['TopK: 64', 'TopK: 128', 'TopK: 256']
    
    bars = plt.bar(x, means, yerr=errors, capsize=5, color='skyblue', width=0.6)
    
    # Add value labels
    for i, bar in enumerate(bars):
        height = bar.get_height()
        plt.text(bar.get_x() + bar.get_width()/2., height + errors[i],
                f'{means[i]:.3f}', ha='center', va='bottom')
    
    plt.xticks(x, labels, fontsize=12)
    plt.ylabel('Mean Value', fontsize=12)
    plt.title(f'{title}', fontsize=14)
    plt.grid(alpha=0.3)
    plt.tight_layout()
    plt.show()

# Compare TopK values for similar detection accuracy
plot_topk_comparison(df_topk_64, df_topk_128, df_topk_256, 
                    metric='autointerp_similar_total_accuracy_detection',
                    title='Comparison of Detection Accuracy Across TopK Values (Similar)')
=======
chat_only_df = df[df["tag"] == "IT only"]
shared_df = df.query("tag == 'Shared' and autointerp_acc_detection.notna()")
print(len(chat_only_df))
# Compute ranks for beta_ratio_error and beta_ratio_reconstruction
# Lower values get lower ranks (rank 1 is the smallest value)
chat_only_df["beta_ratio_error_rank"] = chat_only_df["beta_ratio_error"].rank()
chat_only_df["beta_ratio_reconstruction_rank"] = chat_only_df[
    "beta_ratio_reconstruction"
].rank()

shared_df["beta_ratio_error_rank"] = shared_df["beta_ratio_error"].rank()
shared_df["beta_ratio_reconstruction_rank"] = shared_df[
    "beta_ratio_reconstruction"
].rank()

# Print some statistics about the ranks
print(
    f"Beta ratio error rank range: {chat_only_df['beta_ratio_error_rank'].min()} to {chat_only_df['beta_ratio_error_rank'].max()}"
)
print(
    f"Beta ratio reconstruction rank range: {chat_only_df['beta_ratio_reconstruction_rank'].min()} to {chat_only_df['beta_ratio_reconstruction_rank'].max()}"
)
>>>>>>> 383b7e98

# Compare TopK values for random detection accuracy
plot_topk_comparison(df_topk_64, df_topk_128, df_topk_256, 
                    metric='autointerp_random_total_accuracy_detection',
                    title='Comparison of Detection Accuracy Across TopK Values (Random)')

# %%
<<<<<<< HEAD
df_topk = df_topk_64
focus_cc = df_cc[df_cc["tag"] == "IT only"]
focus_topk = df_topk.sort_values(by="dec_norm_diff", ascending=True).head(len(focus_cc))
# focus_topk = df_topk[df_topk["tag"] == "Chat only"]

focus_cc["beta_ratio_error_rank"] = focus_cc["beta_ratio_error"].rank(ascending=True)
focus_cc["beta_ratio_reconstruction_rank"] = focus_cc["beta_ratio_reconstruction"].rank(
    ascending=True
)
focus_topk["beta_ratio_error_rank"] = focus_topk["beta_ratio_error"].rank(
    ascending=True
)
focus_topk["beta_ratio_reconstruction_rank"] = focus_topk[
    "beta_ratio_reconstruction"
].rank(ascending=True)

focus_cc["rank_sum"] = focus_cc["beta_ratio_error_rank"] + focus_cc["beta_ratio_reconstruction_rank"]
focus_topk["rank_sum"] = focus_topk["beta_ratio_error_rank"] + focus_topk["beta_ratio_reconstruction_rank"]
=======
# Create scatter plot with color based on beta_ratio_error
plt.figure(figsize=(10, 8))
scatter = plt.scatter(
    chat_only_df["autointerp_acc_detection"],
    chat_only_df["autointerp_acc_fuzzing"],
    alpha=0.6,
    c=chat_only_df["beta_ratio_error_rank"]
    + chat_only_df["beta_ratio_reconstruction_rank"],
    cmap="viridis",
)

# Add diagonal line
min_val = min(
    chat_only_df["autointerp_acc_detection"].min(),
    chat_only_df["autointerp_acc_fuzzing"].min(),
)
max_val = max(
    chat_only_df["autointerp_acc_detection"].max(),
    chat_only_df["autointerp_acc_fuzzing"].max(),
)
plt.plot([min_val, max_val], [min_val, max_val], "r--", alpha=0.5)

# Add labels and title
plt.xlabel("Detection Accuracy")
plt.ylabel("Fuzzing Accuracy")
plt.title("Detection vs Fuzzing Accuracy by Feature")

# Add colorbar
cbar = plt.colorbar(scatter)
cbar.set_label("Beta Ratio Error")

# Add grid
plt.grid(True, alpha=0.3)

# Make plot square
plt.axis("square")

# Set axis limits with a small margin
margin = 0.05
plt.xlim(min_val - margin, max_val + margin)
plt.ylim(min_val - margin, max_val + margin)

plt.show()

>>>>>>> 383b7e98

# %%
sample_type = "random"
focus_cc.sort_values(by="beta_ratio_error", ascending=True, inplace=True)
focus_cc[["beta_ratio_error", "beta_ratio_reconstruction", "beta_ratio_error_rank", "beta_ratio_reconstruction_rank", "rank_sum", f"autointerp_{sample_type}_total_accuracy_detection"]].head(10)

<<<<<<< HEAD
# %%
def plot_rank_sum_vs_detection_accuracy(df, sample_type="similar", figsize=(10, 6)):
    """
    Creates a scatter plot showing the relationship between rank sum and detection accuracy.
    
    Args:
        df: DataFrame containing the data to plot
        sample_type: Type of sample to use for accuracy data (default: "similar")
        figsize: Figure size as (width, height) tuple (default: (10, 6))
    
=======

# Function to compare top and bottom percentiles of features based on beta ratios
def compare_percentiles(df, percentile=10):
    """
    Compare autointerp scores between top and bottom percentiles of features.

    Args:
        df: DataFrame containing the data
        percentile: Percentage of top/bottom features to compare (default: 10%)

>>>>>>> 383b7e98
    Returns:
        Tuple of (correlation coefficient, p-value, r-squared)
    """
<<<<<<< HEAD
    plt.figure(figsize=figsize)
    
    # Calculate rank sum
    rank_sum = df["beta_ratio_error_rank"] + df["beta_ratio_reconstruction_rank"]
    
    # Check for and handle NaN values in the data
    if df[f"autointerp_{sample_type}_total_accuracy_detection"].isna().any() or rank_sum.isna().any():
        print(f"Warning: Found {df[f'autointerp_{sample_type}_total_accuracy_detection'].isna().sum()} NaN values in accuracy data")
        print(f"Warning: Found {rank_sum.isna().sum()} NaN values in rank sum data")
        
        # Filter out rows with NaN values for the correlation calculation and plotting
        valid_mask = ~(df[f"autointerp_{sample_type}_total_accuracy_detection"].isna() | rank_sum.isna())
        if valid_mask.sum() == 0:
            print("Error: No valid data points after removing NaNs")
            return None, None, None
            
        # Use only valid data for subsequent operations
        rank_sum = rank_sum[valid_mask]
        df = df[valid_mask].copy()
    # Create scatter plot
    scatter = plt.scatter(
        rank_sum,
        df[f"autointerp_{sample_type}_total_accuracy_detection"],
        alpha=0.7,
        c=rank_sum,
        cmap="viridis",
    )

    # Add a color bar to show the rank sum scale
    cbar = plt.colorbar(scatter)
    cbar.set_label("Sum of Beta Ratio Ranks")

    # Calculate correlation coefficient
    corr, p_value = stats.pearsonr(
        rank_sum,
        df[f"autointerp_{sample_type}_total_accuracy_detection"],
    )
    
    # Calculate R-squared value
    r_squared = corr**2
    print(f"R-squared: {r_squared:.4f}")

    # Add labels and title
    plt.xlabel("Sum of Beta Ratio Ranks")
    plt.ylabel("Detection Accuracy")
    plt.title(
        f"Detection Accuracy vs. Sum of Beta Ratio Ranks\nCorrelation: {corr:.3f} (p={p_value:.4f})"
    )

    # Add grid for better readability
    plt.grid(True, alpha=0.3)

    plt.tight_layout()
    plt.show()
    
    return corr, p_value, r_squared

# Example usage
sample_type = "similar"
plot_rank_sum_vs_detection_accuracy(focus_cc, sample_type)
plot_rank_sum_vs_detection_accuracy(focus_topk, sample_type)


# %%
def plot_percentile_accuracy(data_cols, percentile_range=10, figsize=(10,6), sample_types=["random", "similar"]):
    """
    Plot average detection accuracy across percentile bins for multiple dataframes and columns.
    
    Args:
        data_cols: List of (dataframe, column_name, display_name) tuples to plot
        percentile_range: Size of percentile bins (default 10)
        figsize: Figure size as (width, height) tuple (default (10,6))
        sample_types: List of sample types to plot (default ["random", "similar"])
    """
    # Create a new figure for the percentile plot
    plt.figure(figsize=figsize)
    
    # Define colors for each data column
    colors = ['blue', 'red', 'green', 'purple', 'orange']
    
    # Plot for each dataframe, column, and sample type
    for i, (df, col, name) in enumerate(data_cols):
        color = colors[i % len(colors)]
        
        for j, sample_type in enumerate(sample_types):
            valid_df = df.copy()
            
            # Calculate ranks for the column
            valid_df[f"{col}_rank"] = valid_df[col].rank(ascending=True)
            
            # Create percentile bins based on the defined range
            percentiles = np.percentile(
                valid_df[f"{col}_rank"].dropna(), np.arange(0, 101, percentile_range)
            )
            
            bin_labels = np.arange(0, 100, percentile_range)
            valid_df["percentile_bin"] = pd.cut(
                valid_df[f"{col}_rank"], bins=percentiles, labels=bin_labels
            )
            
            # Group by percentile bin and calculate statistics
            grouped = valid_df.groupby("percentile_bin")[f"autointerp_{sample_type}_total_accuracy_detection"].agg(
                ["mean", "std", "count"]
            )
            grouped["se"] = grouped["std"] / np.sqrt(grouped["count"])  # Standard error
            grouped["ci_95"] = 1.96 * grouped["se"]  # 95% confidence interval
            
            # Plot style alternates between solid and dashed lines based on sample type
            linestyle = '-' if j == 0 else '--'
            marker = 'o' if j == 0 else 's'
            
            # Plot the means
            plt.errorbar(
                grouped.index.astype(float),
                grouped["mean"],
                yerr=grouped["ci_95"],
                fmt=f"{marker}{linestyle}",
                capsize=5,
                ecolor='gray',
                markersize=8,
                linewidth=2,
                color=color,
                label=f"{name} ({sample_type})",
            )
    
    # Add labels and title
    plt.xlabel("Percentile Bins")
    plt.ylabel("Average Detection Accuracy")
    plt.legend()
    
    # Add grid for better readability
    plt.grid(True, alpha=0.3)
    
    # Set x-axis ticks to match percentile bins
    x_ticks = np.arange(0, 100, percentile_range)
    x_tick_labels = [f"{i}-{i+percentile_range}" for i in x_ticks]
    plt.xticks(x_ticks, x_tick_labels)
    
    plt.tight_layout()
=======
    # Filter out rows with NaN values in relevant columns
    valid_df = df.dropna(
        subset=[
            "beta_ratio_error_rank",
            "beta_ratio_reconstruction_rank",
            "autointerp_acc_detection",
            "autointerp_acc_fuzzing",
        ]
    )

    if len(valid_df) < len(df):
        print(f"Removed {len(df) - len(valid_df)} rows with NaN values")

    # Calculate the sum of ranks
    sum_ranks = (
        valid_df["beta_ratio_error_rank"] + valid_df["beta_ratio_reconstruction_rank"]
    )

    # Calculate percentile thresholds
    bottom_threshold = np.percentile(sum_ranks, percentile)
    top_threshold = np.percentile(sum_ranks, 100 - percentile)
    print(
        f"Bottom threshold: {bottom_threshold:.2f}, Top threshold: {top_threshold:.2f}"
    )

    # Split the dataframe into two groups: top and bottom percentiles
    bottom_percentile_df = valid_df[sum_ranks <= bottom_threshold]
    top_percentile_df = valid_df[sum_ranks >= top_threshold]
    print(
        f"Bottom percentile size: {len(bottom_percentile_df)}, Top percentile size: {len(top_percentile_df)}"
    )

    # Print autointerp scores for each group
    print(
        f"\nAutointerp scores for features in bottom {percentile}% (better beta ratios):"
    )
    print(
        f"Detection accuracy: {bottom_percentile_df['autointerp_acc_detection'].mean():.4f} ± {bottom_percentile_df['autointerp_acc_detection'].std():.4f}"
    )
    print(
        f"Fuzzing accuracy: {bottom_percentile_df['autointerp_acc_fuzzing'].mean():.4f} ± {bottom_percentile_df['autointerp_acc_fuzzing'].std():.4f}"
    )

    print(f"\nAutointerp scores for features in top {percentile}% (worse beta ratios):")
    print(
        f"Detection accuracy: {top_percentile_df['autointerp_acc_detection'].mean():.4f} ± {top_percentile_df['autointerp_acc_detection'].std():.4f}"
    )
    print(
        f"Fuzzing accuracy: {top_percentile_df['autointerp_acc_fuzzing'].mean():.4f} ± {top_percentile_df['autointerp_acc_fuzzing'].std():.4f}"
    )

    # Perform t-test to check if the differences are statistically significant
    from scipy import stats

    detection_ttest = stats.ttest_ind(
        bottom_percentile_df["autointerp_acc_detection"],
        top_percentile_df["autointerp_acc_detection"],
        equal_var=False,
    )
    fuzzing_ttest = stats.ttest_ind(
        bottom_percentile_df["autointerp_acc_fuzzing"],
        top_percentile_df["autointerp_acc_fuzzing"],
        equal_var=False,
    )

    print("\nStatistical significance:")
    print(f"Detection accuracy difference p-value: {detection_ttest.pvalue:.4f}")
    print(f"Fuzzing accuracy difference p-value: {fuzzing_ttest.pvalue:.4f}")

    return bottom_percentile_df, top_percentile_df


# Example usage: compare top and bottom 10%
bottom_10pct, top_10pct = compare_percentiles(chat_only_df, percentile=5)

# You can also try other percentiles
# compare_percentiles(df, percentile=25)  # Compare top/bottom 25%

# %%

valid_df = chat_only_df.dropna(
    subset=[
        "beta_ratio_error_rank",
        "beta_ratio_reconstruction_rank",
        "autointerp_acc_detection",
        "autointerp_acc_fuzzing",
    ]
)

# Create a scatter plot of rank sum vs detection accuracy
plt.figure(figsize=(10, 6))
scatter = plt.scatter(
    valid_df["beta_ratio_error_rank"] + valid_df["beta_ratio_reconstruction_rank"],
    valid_df["autointerp_acc_detection"],
    alpha=0.7,
    c=valid_df["beta_ratio_error_rank"] + valid_df["beta_ratio_reconstruction_rank"],
    cmap="viridis",
)

# Add a color bar to show the rank sum scale
cbar = plt.colorbar(scatter)
cbar.set_label("Sum of Beta Ratio Ranks")

# Add a trend line
z = np.polyfit(
    valid_df["beta_ratio_error_rank"] + valid_df["beta_ratio_reconstruction_rank"],
    valid_df["autointerp_acc_detection"],
    1,
)
p = np.poly1d(z)
plt.plot(
    sorted(
        valid_df["beta_ratio_error_rank"] + valid_df["beta_ratio_reconstruction_rank"]
    ),
    p(
        sorted(
            valid_df["beta_ratio_error_rank"]
            + valid_df["beta_ratio_reconstruction_rank"]
        )
    ),
    "r--",
    alpha=0.8,
)

# Calculate correlation coefficient
corr, p_value = stats.pearsonr(
    valid_df["beta_ratio_error_rank"] + valid_df["beta_ratio_reconstruction_rank"],
    valid_df["autointerp_acc_detection"],
)
# Calculate R-squared value
r_squared = corr**2
print(f"R-squared: {r_squared:.4f}")


# Add labels and title
plt.xlabel("Sum of Beta Ratio Ranks")
plt.ylabel("Detection Accuracy")
plt.title(
    f"Detection Accuracy vs. Sum of Beta Ratio Ranks\nCorrelation: {corr:.3f} (p={p_value:.4f})"
)

# Add grid for better readability
plt.grid(True, alpha=0.3)

>>>>>>> 383b7e98

plot_percentile_accuracy([(focus_cc, "rank_sum", "L1"), (focus_topk, "rank_sum", "BatchTopK")], percentile_range=25, figsize=(10, 6))   
plt.savefig("percentile_accuracy_rank_sum.pdf", bbox_inches="tight")
plt.show()
<<<<<<< HEAD
plot_percentile_accuracy([(focus_cc, "dec_norm_diff", "L1"), (focus_topk, "dec_norm_diff", "BatchTopK")], percentile_range=25, figsize=(10, 6))   
plt.savefig("percentile_accuracy_dec_norm_diff.pdf", bbox_inches="tight")
=======

# %%
# Create a new figure for the percentile plot
plt.figure(figsize=(10, 6))

# Define the percentile range
percentile_range = 10

# Calculate the sum of ranks for easier handling
valid_df["rank_sum"] = (
    valid_df["beta_ratio_error_rank"] + valid_df["beta_ratio_reconstruction_rank"]
)

# Calculate ranks for dec_norm_diff and freq
valid_df["dec_norm_diff_rank"] = valid_df["dec_norm_diff"].rank(ascending=True)
valid_df["freq_rank"] = valid_df["freq"].rank(ascending=True)

# Create percentile bins based on the defined range
percentiles = np.percentile(valid_df["rank_sum"], np.arange(0, 101, percentile_range))
bin_labels = np.arange(0, 100, percentile_range)
valid_df["percentile_bin"] = pd.cut(
    valid_df["rank_sum"], bins=percentiles, labels=bin_labels
)

# Group by percentile bin and calculate statistics
grouped = valid_df.groupby("percentile_bin")["autointerp_acc_detection"].agg(
    ["mean", "std", "count"]
)
grouped["se"] = grouped["std"] / np.sqrt(grouped["count"])  # Standard error
grouped["ci_95"] = 1.96 * grouped["se"]  # 95% confidence interval

# Plot the means for beta ratio ranks
plt.errorbar(
    grouped.index.astype(float),
    grouped["mean"],
    yerr=grouped["ci_95"],
    fmt="o-",
    capsize=5,
    ecolor="gray",
    markersize=8,
    linewidth=2,
    color="blue",
    label="Beta Ratio Ranks",
)

# Create percentile bins for dec_norm_diff using the same range
dec_percentiles = np.percentile(
    valid_df["dec_norm_diff_rank"], np.arange(0, 101, percentile_range)
)
valid_df["dec_percentile_bin"] = pd.cut(
    valid_df["dec_norm_diff_rank"], bins=dec_percentiles, labels=bin_labels
)

# Group by dec_norm_diff percentile bin and calculate statistics
dec_grouped = valid_df.groupby("dec_percentile_bin")["autointerp_acc_detection"].agg(
    ["mean", "std", "count"]
)
dec_grouped["se"] = dec_grouped["std"] / np.sqrt(dec_grouped["count"])  # Standard error
dec_grouped["ci_95"] = 1.96 * dec_grouped["se"]  # 95% confidence interval

# Plot the means for dec_norm_diff ranks
plt.errorbar(
    dec_grouped.index.astype(float),
    dec_grouped["mean"],
    yerr=dec_grouped["ci_95"],
    fmt="s--",
    capsize=5,
    ecolor="darkred",
    markersize=8,
    linewidth=2,
    color="red",
    label="Dec Norm Diff Ranks",
)

# Create percentile bins for freq using the same range
freq_percentiles = np.percentile(
    valid_df["freq_rank"], np.arange(0, 101, percentile_range)
)
valid_df["freq_percentile_bin"] = pd.cut(
    valid_df["freq_rank"], bins=freq_percentiles, labels=bin_labels
)

# Group by freq percentile bin and calculate statistics
freq_grouped = valid_df.groupby("freq_percentile_bin")["autointerp_acc_detection"].agg(
    ["mean", "std", "count"]
)
freq_grouped["se"] = freq_grouped["std"] / np.sqrt(
    freq_grouped["count"]
)  # Standard error
freq_grouped["ci_95"] = 1.96 * freq_grouped["se"]  # 95% confidence interval

# Plot the means for freq ranks
plt.errorbar(
    freq_grouped.index.astype(float),
    freq_grouped["mean"],
    yerr=freq_grouped["ci_95"],
    fmt="^-.",
    capsize=5,
    ecolor="darkgreen",
    markersize=8,
    linewidth=2,
    color="green",
    label="Frequency Ranks",
)

# Add labels and title
plt.xlabel("Percentile Bins")
plt.ylabel("Average Detection Accuracy")
plt.legend()

# Add grid for better readability
plt.grid(True, alpha=0.3)

# Set x-axis ticks to match percentile bins
x_ticks = np.arange(0, 100, percentile_range)
x_tick_labels = [f"{i}-{i+percentile_range}" for i in x_ticks]
plt.xticks(x_ticks, x_tick_labels)

plt.tight_layout()
>>>>>>> 383b7e98
plt.show()


# %%
# Create a new figure for the cumulative percentile plot
plt.figure(figsize=(10, 6))
valid_df = df_cc
valid_df["beta_ratio_error_rank"] = valid_df["beta_ratio_error"].rank(ascending=True)
valid_df["beta_ratio_reconstruction_rank"] = valid_df["beta_ratio_reconstruction"].rank(ascending=True)
# Calculate the sum of ranks for easier handling
valid_df["rank_sum"] = (
    valid_df["beta_ratio_error_rank"] + valid_df["beta_ratio_reconstruction_rank"]
)

# Calculate ranks for dec_norm_diff and frequency
valid_df["dec_norm_diff_rank"] = valid_df["dec_norm_diff"].rank(ascending=True)
valid_df["dec_norm_diff_sum"] = valid_df["dec_norm_diff_rank"]
<<<<<<< HEAD
# valid_df['freq_rank'] = valid_df['freq'].rank(ascending=True)
=======
valid_df["freq_rank"] = valid_df["freq"].rank(ascending=True)
>>>>>>> 383b7e98

# Create cumulative percentile bins (0-10, 0-20, ..., 0-100)
cumulative_percentiles = []
cumulative_detection_means = []
cumulative_detection_ci = []
cumulative_detection_means_dec = []
cumulative_detection_ci_dec = []
cumulative_detection_means_freq = []
cumulative_detection_ci_freq = []

for i in range(1, 11):
    # For beta ratio ranks
    threshold = np.percentile(valid_df["rank_sum"], i * 10)
    subset = valid_df[valid_df["rank_sum"] <= threshold]

<<<<<<< HEAD
    mean_acc = subset[f"autointerp_{sample_type}_total_accuracy_detection"].mean()
    std_acc = subset[f"autointerp_{sample_type}_total_accuracy_detection"].std()
=======
    mean_acc = subset["autointerp_acc_detection"].mean()
    std_acc = subset["autointerp_acc_detection"].std()
>>>>>>> 383b7e98
    count = len(subset)
    se = std_acc / np.sqrt(count)
    ci_95 = 1.96 * se

    cumulative_percentiles.append(i * 10)
    cumulative_detection_means.append(mean_acc)
    cumulative_detection_ci.append(ci_95)

    # For dec_norm_diff ranks
    threshold_dec = np.percentile(valid_df["dec_norm_diff_sum"], i * 10)
    subset_dec = valid_df[valid_df["dec_norm_diff_sum"] <= threshold_dec]

<<<<<<< HEAD
    mean_acc_dec = subset_dec[f"autointerp_{sample_type}_total_accuracy_detection"].mean()
    std_acc_dec = subset_dec[f"autointerp_{sample_type}_total_accuracy_detection"].std()
=======
    mean_acc_dec = subset_dec["autointerp_acc_detection"].mean()
    std_acc_dec = subset_dec["autointerp_acc_detection"].std()
>>>>>>> 383b7e98
    count_dec = len(subset_dec)
    se_dec = std_acc_dec / np.sqrt(count_dec)
    ci_95_dec = 1.96 * se_dec

    cumulative_detection_means_dec.append(mean_acc_dec)
    cumulative_detection_ci_dec.append(ci_95_dec)

    # For frequency ranks
<<<<<<< HEAD
    # threshold_freq = np.percentile(valid_df['freq_rank'], i * 10)
    # subset_freq = valid_df[valid_df['freq_rank'] <= threshold_freq]

    # mean_acc_freq = subset_freq['autointerp_total_accuracy_detection'].mean()
    # std_acc_freq = subset_freq['autointerp_total_accuracy_detection'].std()
    # count_freq = len(subset_freq)
    # se_freq = std_acc_freq / np.sqrt(count_freq)
    # ci_95_freq = 1.96 * se_freq

    # cumulative_detection_means_freq.append(mean_acc_freq)
    # cumulative_detection_ci_freq.append(ci_95_freq)
=======
    threshold_freq = np.percentile(valid_df["freq_rank"], i * 10)
    subset_freq = valid_df[valid_df["freq_rank"] <= threshold_freq]

    mean_acc_freq = subset_freq["autointerp_acc_detection"].mean()
    std_acc_freq = subset_freq["autointerp_acc_detection"].std()
    count_freq = len(subset_freq)
    se_freq = std_acc_freq / np.sqrt(count_freq)
    ci_95_freq = 1.96 * se_freq

    cumulative_detection_means_freq.append(mean_acc_freq)
    cumulative_detection_ci_freq.append(ci_95_freq)
>>>>>>> 383b7e98

# Plot the means with confidence intervals for beta ratio ranks
plt.errorbar(
    cumulative_percentiles,
    cumulative_detection_means,
    yerr=cumulative_detection_ci,
    fmt="o-",
    capsize=5,
    ecolor="gray",
    markersize=8,
    linewidth=2,
    color="green",
    label="Beta Ratio Ranks",
)

# Plot the means with confidence intervals for dec_norm_diff ranks
plt.errorbar(
    cumulative_percentiles,
    cumulative_detection_means_dec,
    yerr=cumulative_detection_ci_dec,
    fmt="s-",
    capsize=5,
    ecolor="gray",
    markersize=8,
    linewidth=2,
    color="purple",
    label="Dec Norm Diff Ranks",
)

<<<<<<< HEAD
# # Plot the means with confidence intervals for frequency ranks
# plt.errorbar(
#     cumulative_percentiles,
#     cumulative_detection_means_freq,
#     yerr=cumulative_detection_ci_freq,
#     fmt='^-.',
#     capsize=5,
#     ecolor='gray',
#     markersize=8,
#     linewidth=2,
#     color='orange',
#     label='Frequency Ranks'
# )
=======
# Plot the means with confidence intervals for frequency ranks
plt.errorbar(
    cumulative_percentiles,
    cumulative_detection_means_freq,
    yerr=cumulative_detection_ci_freq,
    fmt="^-.",
    capsize=5,
    ecolor="gray",
    markersize=8,
    linewidth=2,
    color="orange",
    label="Frequency Ranks",
)
>>>>>>> 383b7e98

# Add labels and title
plt.xlabel("Cumulative Percentile of Ranks")
plt.ylabel("Average Detection Accuracy")
plt.title(
    "Detection Accuracy by Cumulative Percentile of Ranks\nwith 95% Confidence Intervals"
)
plt.legend()

# Add grid for better readability
plt.grid(True, alpha=0.3)

# Set x-axis ticks to match cumulative percentile bins
plt.xticks(np.arange(10, 101, 20))

plt.tight_layout()
plt.show()

# %%
valid_df.plot.scatter(
<<<<<<< HEAD
    x="rank_sum", y="dec_norm_diff_rank", c=f"autointerp_{sample_type}_total_accuracy_detection", cmap="viridis"
=======
    x="rank_sum", y="dec_norm_diff_rank", c="autointerp_acc_detection", cmap="viridis"
>>>>>>> 383b7e98
)
# %%
valid_df.plot.scatter(x="rank_sum", y="freq", c=f"autointerp_{sample_type}_total_accuracy_detection", logy=True)
# %%
# Create a 2D histogram plot
plt.figure(figsize=(10, 8))
hist = plt.hist2d(valid_df["rank_sum"], valid_df["freq_rank"], bins=30, cmap="viridis")
plt.colorbar(label="Count")
plt.xlabel("Rank Sum")
plt.ylabel("Frequency Rank")
plt.title("2D Histogram of Rank Sum vs Frequency Rank")
plt.tight_layout()
plt.show()
# %%

plt.figure(figsize=(10, 8))
hist = plt.hist2d(valid_df["rank_sum"], valid_df["freq_rank"], bins=30, cmap="viridis")
plt.colorbar(label="Count")
plt.xlabel("Rank Sum")
plt.ylabel("Frequency Rank")
plt.title("2D Histogram of Rank Sum vs Frequency Rank")
plt.tight_layout()
plt.show()

# %%

valid_df.plot.scatter(x="rank_sum", y="freq", c=f"autointerp_{sample_type}_total_accuracy_detection", logy=True)
# %%
valid_df.plot.scatter(x="rank_sum", y="freq", c=f"autointerp_{sample_type}_total_accuracy_detection", logy=True)

# %%
plt.figure(figsize=(10, 8))
tmpdf = valid_df.query("0 < beta_ratio_reconstruction <= 2")
hist = plt.hist2d(
    tmpdf["beta_ratio_reconstruction"],
    np.log10(tmpdf["freq"]),
    bins=30,
    cmap="viridis",
)
plt.colorbar(label="Count")
plt.xlabel("Beta Ratio Error")
plt.ylabel("Frequency")
plt.title("2D Histogram of Beta Ratio Error vs Frequency")
plt.tight_layout()
plt.show()
# %%


def plot_percentile_comparison(
<<<<<<< HEAD
    data,
    percentile_range=10,
    metric=f"autointerp_{sample_type}_total_accuracy_detection",
    figsize=(10, 6),
    include_metrics=None,
    show_mean=True,
=======
    valid_df,
    percentile_range=10,
    metric="autointerp_acc_detection",
    figsize=(10, 6),
    include_metrics=None,
>>>>>>> 383b7e98
):
    """
    Create a percentile comparison plot showing how a metric varies across different percentile bins
    of various ranking metrics.

    Args:
        data: Either a single DataFrame or a list of (DataFrame, name) tuples containing the data with rank columns
        percentile_range: Size of each percentile bin (default: 10)
        metric: The metric to plot on y-axis (default: 'autointerp_total_accuracy_detection')
        figsize: Figure size as (width, height) tuple (default: (10, 6))
        include_metrics: List of metrics to include in the plot. Options are:
                        'beta_ratio', 'dec_norm_diff', 'freq'
                        If None, includes all metrics.

    Returns:
        matplotlib figure object
    """
    # Create a new figure
    fig = plt.figure(figsize=figsize)
    font_size = 24
    plt.rcParams.update(
        {
            "font.size": font_size,
            "axes.titlesize": font_size,
            "axes.labelsize": font_size,
            "xtick.labelsize": font_size,
            "ytick.labelsize": font_size,
        }
    )
    plt.rcParams["text.usetex"] = True
<<<<<<< HEAD
    
=======
>>>>>>> 383b7e98
    # Determine which metrics to include
    if include_metrics is None:
        include_metrics = ["beta_ratio", "dec_norm_diff", "freq"]

<<<<<<< HEAD
    # Convert single dataframe to list format
    if not isinstance(data, list):
        data_list = [(data, "")]
    else:
        data_list = data
        
=======
    # Ensure rank_sum is calculated
    if "rank_sum" not in valid_df.columns and "beta_ratio" in include_metrics:
        valid_df = valid_df.copy()
        valid_df["rank_sum"] = (
            valid_df["beta_ratio_error_rank"]
            + valid_df["beta_ratio_reconstruction_rank"]
        )

    # Calculate ranks for metrics if they don't exist
    if (
        "dec_norm_diff_rank" not in valid_df.columns
        and "dec_norm_diff" in include_metrics
    ):
        valid_df = valid_df.copy()
        valid_df["dec_norm_diff_rank"] = valid_df["dec_norm_diff"].rank(ascending=True)

    if "freq_rank" not in valid_df.columns and "freq" in include_metrics:
        valid_df = valid_df.copy()
        valid_df["freq_rank"] = valid_df["freq"].rank(ascending=True)

>>>>>>> 383b7e98
    # Define colors and styles for each metric
    metric_styles = {
        "beta_ratio": {
            "color": "blue",
            "marker": "o",
            "linestyle": "-",
            "label": "Beta Ratio Ranks",
            "rank_col": "rank_sum",
        },
        "dec_norm_diff": {
            "color": "red",
            "marker": "s",
            "linestyle": "--",
            "label": "Dec Norm Diff Ranks",
            "rank_col": "dec_norm_diff_rank",
        },
        "freq": {
            "color": "green",
            "marker": "^",
            "linestyle": "-.",
            "label": "Frequency Ranks",
            "rank_col": "freq_rank",
        },
    }

<<<<<<< HEAD
    # Define different colors and markers for multiple dataframes
    df_colors = ['blue', 'red', 'green', 'purple', 'orange', 'brown', 'pink', 'gray', 'cyan']
    df_markers = ['o', 's', '^', 'v', 'D', 'P', '*', 'X', 'p']

    # Create bin labels
    bin_labels = np.arange(0, 100, percentile_range)
    
    # Process each dataframe
    for df_idx, (valid_df, df_name) in enumerate(data_list):
        valid_df = valid_df.copy()
        
        # Calculate mean for this dataset
        dataset_mean = valid_df[metric].mean()
        
        # Ensure rank_sum is calculated
        if "rank_sum" not in valid_df.columns and "beta_ratio" in include_metrics:
            valid_df["rank_sum"] = (
                valid_df["beta_ratio_error_rank"]
                + valid_df["beta_ratio_reconstruction_rank"]
            )

        # Calculate ranks for metrics if they don't exist
        if (
            "dec_norm_diff_rank" not in valid_df.columns
            and "dec_norm_diff" in include_metrics
        ):
            valid_df["dec_norm_diff_rank"] = valid_df["dec_norm_diff"].rank(ascending=True)

        if "freq_rank" not in valid_df.columns and "freq" in include_metrics:
            valid_df["freq_rank"] = valid_df["freq"].rank(ascending=True)

        # Plot each included metric
        for metric_name in include_metrics:
            style = metric_styles[metric_name].copy()
            rank_col = style["rank_col"]
            
            # Modify label if multiple dataframes
            if df_name:
                style["label"] = f"{df_name}"
                
            # Assign different colors and markers for multiple dataframes
            if len(data_list) > 1:
                style["color"] = df_colors[df_idx % len(df_colors)]
                style["marker"] = df_markers[df_idx % len(df_markers)]

            # Create percentile bins
            percentiles = np.percentile(
                valid_df[rank_col][valid_df[rank_col].notna()], np.arange(0, 101, percentile_range)
            )
            bin_col = f"{metric_name}_percentile_bin"
            valid_df[bin_col] = pd.cut(
                valid_df[rank_col], bins=percentiles, labels=bin_labels
            )

            # Group by percentile bin and calculate statistics
            grouped = valid_df.groupby(bin_col)[metric].agg(["mean", "std", "count"])
            grouped["se"] = grouped["std"] / np.sqrt(grouped["count"])  # Standard error
            grouped["ci_95"] = 1.96 * grouped["se"]  # 95% confidence interval

            # Plot the means with confidence intervals
            plt.errorbar(
                grouped.index.astype(float),
                grouped["mean"],
                yerr=grouped["ci_95"],
                fmt=f'{style["marker"]}{style["linestyle"]}',
                capsize=5,
                ecolor="gray",
                markersize=8,
                linewidth=2,
                color=style["color"],
                label=style["label"],
            )  

            if show_mean:
                # Plot mean horizontal line for this dataset with matching color
                plt.axhline(
                    y=dataset_mean, 
                    color=style["color"], 
                    linestyle=':', 
                    linewidth=2,
                    alpha=0.7,
                )
            

    # Add labels and title
    plt.xlabel(r"Percentile Bins of $rank(\nu^r) + rank(\nu^\epsilon)$")
    plt.ylabel(f"Detection Accuracy")
    # plt.title(f'{metric} by Percentile Bins with 95% Confidence Intervals')
    
    # Add legend if multiple dataframes or metrics
    if len(data_list) > 1 or len(include_metrics) > 1:
        plt.legend(loc='lower left')
=======
    # Create bin labels
    bin_labels = np.arange(0, 100, percentile_range)

    # Plot each included metric
    for metric_name in include_metrics:
        style = metric_styles[metric_name]
        rank_col = style["rank_col"]

        # Create percentile bins
        percentiles = np.percentile(
            valid_df[rank_col], np.arange(0, 101, percentile_range)
        )
        bin_col = f"{metric_name}_percentile_bin"
        valid_df[bin_col] = pd.cut(
            valid_df[rank_col], bins=percentiles, labels=bin_labels
        )

        # Group by percentile bin and calculate statistics
        grouped = valid_df.groupby(bin_col)[metric].agg(["mean", "std", "count"])
        grouped["se"] = grouped["std"] / np.sqrt(grouped["count"])  # Standard error
        grouped["ci_95"] = 1.96 * grouped["se"]  # 95% confidence interval

        # Plot the means with confidence intervals
        plt.errorbar(
            grouped.index.astype(float),
            grouped["mean"],
            yerr=grouped["ci_95"],
            fmt=f'{style["marker"]}{style["linestyle"]}',
            capsize=5,
            ecolor="gray",
            markersize=8,
            linewidth=2,
            color=style["color"],
            label=style["label"],
        )

    # Add labels and title
    plt.xlabel("Percentile Bins")
    plt.ylabel(f"Detection Accuracy")
    # plt.title(f'{metric} by Percentile Bins with 95% Confidence Intervals')
    # plt.legend()
>>>>>>> 383b7e98

    # Add grid for better readability
    plt.grid(True, alpha=0.3)

    # Set x-axis ticks to match percentile bins
    x_ticks = np.arange(0, 100, percentile_range)
    x_tick_labels = [f"${i}$-${i+percentile_range}$" for i in x_ticks]
    plt.xticks(x_ticks, x_tick_labels)
<<<<<<< HEAD
=======
    # Increase font size for better readability
    # Increase font size for better readability
>>>>>>> 383b7e98

    plt.tight_layout()
    return fig


# Example usage:
# plot_percentile_comparison(valid_df, percentile_range=10)
# plot_percentile_comparison(valid_df, percentile_range=20, metric='autointerp_acc_fuzzing')
# plot_percentile_comparison(valid_df, include_metrics=['beta_ratio', 'freq'])

fig = plot_percentile_comparison(
<<<<<<< HEAD
    [(focus_cc, "L1"), (focus_topk, "BatchTopK")], show_mean=False, metric="autointerp_similar_total_accuracy_detection", percentile_range=20, include_metrics=["beta_ratio"], figsize=(8, 4)
)
fig.savefig("autointerp_beta_ratio_percentile_comparison.pdf", bbox_inches="tight")
=======
    valid_df, percentile_range=20, include_metrics=["beta_ratio"], figsize=(8, 4)
)
fig.savefig("beta_ratio_percentile_comparison.pdf", bbox_inches="tight")
>>>>>>> 383b7e98
# plot_percentile_violin(valid_df, percentile_range=20, include_metrics=["beta_ratio"])

# %%
# Create a simple bar plot comparing CC and TopK models
plt.figure(figsize=(8, 6))
font_size = 18
plt.rcParams.update({
    "font.size": font_size,
    "axes.titlesize": font_size,
    "axes.labelsize": font_size,
    "xtick.labelsize": font_size,
    "ytick.labelsize": font_size,
})

# Calculate means and confidence intervals
cc_mean = focus_cc["autointerp_similar_accuracy_detection_3"].mean()
cc_std = focus_cc["autointerp_similar_accuracy_detection_3"].std()
cc_ci = 1.96 * cc_std / np.sqrt(len(focus_cc))

topk_mean = focus_topk["autointerp_similar_accuracy_detection_3"].mean()
topk_std = focus_topk["autointerp_similar_accuracy_detection_3"].std()
topk_ci = 1.96 * topk_std / np.sqrt(len(focus_topk))

# Create bar plot
models = ["CrossCoder", "BatchTopK"]
means = [cc_mean, topk_mean]
errors = [cc_ci, topk_ci]

x_pos = np.arange(len(models))
plt.bar(x_pos, means, yerr=errors, capsize=10, width=0.6, color=['blue', 'red'], alpha=0.7)

# Add labels and formatting
plt.ylabel("Detection Accuracy")
plt.xticks(x_pos, models)
plt.grid(True, alpha=0.3, axis='y')

# Add value labels on top of bars
for i, (mean, error) in enumerate(zip(means, errors)):
    plt.text(i, mean + error + 0.01, f"{mean:.3f}", ha='center', va='bottom')

plt.tight_layout()
plt.show()

# %%

tmpdf = valid_df.query("0 < beta_ratio_reconstruction <= 1")
plt.figure(figsize=(10, 8))
hist = plt.hist2d(
    tmpdf["beta_ratio_reconstruction"],
    np.log10(tmpdf["freq"]),
    bins=30,
    cmap="viridis",
)
plt.colorbar(label="Count")
plt.xlabel("Beta Ratio Error")
plt.ylabel("Frequency")
plt.title("2D Histogram of Beta Ratio Error vs Frequency")
plt.tight_layout()
plt.show()
# %%

from scipy import stats

# Calculate Spearman correlation between frequency and rank_sum
spearman_corr, p_value = stats.spearmanr(
    valid_df["beta_ratio_reconstruction"], valid_df["freq"]
)
print(spearman_corr, p_value)
spearman_corr, p_value = stats.spearmanr(valid_df["beta_ratio_error"], valid_df["freq"])
print(spearman_corr, p_value)
# %%
valid_df.plot.scatter(
    x="beta_ratio_reconstruction",
    y="beta_ratio_error",
    c=np.log10(valid_df["freq"]),
    colorbar=True,
    cmap="viridis",
    alpha=0.5,
)
# %%<|MERGE_RESOLUTION|>--- conflicted
+++ resolved
@@ -1,5 +1,6 @@
 # %%
 import sys
+
 
 sys.path.append("..")
 sys.path.append("../autointerp")
@@ -10,7 +11,6 @@
 from huggingface_hub import hf_hub_download
 from pathlib import Path
 from tools.utils import load_latent_df
-<<<<<<< HEAD
 from scipy import stats
 import numpy as np
 
@@ -39,23 +39,8 @@
 
 print(f"Pearson correlation between beta_ratio_reconstruction and freq: {corr_recon:.4f}")
 print(f"p-value: {p_recon:.6f}")
-=======
-
-# Download files from hub
-latent_ids_path = hf_hub_download(
-    repo_id="science-of-finetuning/autointerp-data-gemma-2-2b-l13-mu4.1e-02-lr1e-04",
-    filename="latent_ids.pt",
-    repo_type="dataset",
-)
->>>>>>> 383b7e98
-
-
-<<<<<<< HEAD
-=======
-df = load_latent_df()
-
-
->>>>>>> 383b7e98
+
+
 # %%
 def calculate_accuracy(stats):
     """Calculate accuracy from confusion matrix stats"""
@@ -64,19 +49,11 @@
     fp = stats["FP"]
     fn = stats["FN"]
 
-<<<<<<< HEAD
     total =  tp + tn + fp + fn
     return (tp + tn) / total if total > 0 else 0
 
 
 def calculate_total_accuracy(inner_dict, skip_quantiles=[]):
-=======
-    total = tp + tn + fp + fn
-    return (tp + tn) / total if total > 0 else 0
-
-
-def calculate_total_accuracy(inner_dict):
->>>>>>> 383b7e98
     acc = 0
     num_quantiles = 0
     for quantile, stats in inner_dict.items():
@@ -87,32 +64,30 @@
     return acc / num_quantiles
 
 
-<<<<<<< HEAD
 def load_and_process_data(filenames, quantile=None, use_random=False):
-=======
-
-def load_and_process_data(filenames):
->>>>>>> 383b7e98
     """
     Load and process multiple data files, calculating accuracy statistics for each.
+
 
     Args:
         filenames: List of filename strings without extension (e.g., ['scores_data_0_1025'])
 
+
     Returns:
         DataFrame containing merged accuracy statistics from all files
     """
     dataframes = []
+
 
     for filename in filenames:
         # Load detection data
         detection_path = f"{filename}.json"
         detection = json.load(open(detection_path))
 
+
         # Process detection data
         detection_results = []
         for feature, inner_dict in detection.items():
-<<<<<<< HEAD
             result = {
                 "feature": feature,
                 "total_accuracy_detection": calculate_total_accuracy(inner_dict, skip_quantiles=["-1", "1"] if use_random else ["0", "1"]),
@@ -132,16 +107,8 @@
             )
 
             detection_results.append(result)
-=======
-            detection_results.append(
-                {
-                    "feature": feature,
-                    "accuracy": calculate_total_accuracy(inner_dict),
-                    "filename": filename,
-                }
-            )
->>>>>>> 383b7e98
         detection_df = pd.DataFrame(detection_results)
+
 
         try:
             # Load fuzzing data
@@ -153,15 +120,11 @@
                 fuzzing_results.append(
                     {
                         "feature": feature,
-<<<<<<< HEAD
                         "accuracy": (
                             calculate_total_accuracy(inner_dict)
                             if quantile is None
                             else calculate_accuracy(inner_dict[quantile])
                         ),
-=======
-                        "accuracy": calculate_total_accuracy(inner_dict),
->>>>>>> 383b7e98
                         "filename": filename,
                     }
                 )
@@ -169,8 +132,13 @@
             # Convert to DataFrames
             fuzzing_df = pd.DataFrame(fuzzing_results)
 
+
             # Merge the dataframes
             file_df = pd.merge(
+                detection_df,
+                fuzzing_df,
+                on=["feature", "filename"],
+                suffixes=("_detection", "_fuzzing"),
                 detection_df,
                 fuzzing_df,
                 on=["feature", "filename"],
@@ -179,14 +147,10 @@
         except FileNotFoundError:
             print("No fuzzing data found for", filename)
             file_df = detection_df.copy()
-<<<<<<< HEAD
-
-=======
-            file_df["accuracy_detection"] = file_df["accuracy"]
-            file_df = file_df.drop(columns=["accuracy"])
->>>>>>> 383b7e98
+
         print(len(file_df))
         dataframes.append(file_df)
+
 
     # Stack all dataframes
     if dataframes:
@@ -196,6 +160,7 @@
         return pd.DataFrame()
 
 
+
 # %%
 # Example usage
 def load_data_for_model(model_path, use_random=True):
@@ -211,7 +176,6 @@
     """
     return load_and_process_data([model_path], use_random=use_random)
 
-<<<<<<< HEAD
 def update_dataframe_with_metrics(target_df, source_df, prefix):
     """
     Update target dataframe with metrics from source dataframe.
@@ -311,25 +275,10 @@
     for i, (random_mean, similar_mean) in enumerate(zip(random_means, similar_means)):
         plt.text(i - width/2, random_mean + random_errors[i], f"{random_mean:.3f}", ha="center", va="bottom")
         plt.text(i + width/2, similar_mean + similar_errors[i], f"{similar_mean:.3f}", ha="center", va="bottom")
-=======
-# %%
-import numpy as np
-
-df["autointerp_acc_fuzzing"] = np.nan
-df["autointerp_acc_detection"] = np.nan
-
-df.loc[latent_ids[merged_df["feature"].astype(int)], "autointerp_acc_fuzzing"] = (
-    merged_df["accuracy_fuzzing"].tolist()
-)
-df.loc[latent_ids[merged_df["feature"].astype(int)], "autointerp_acc_detection"] = (
-    merged_df["accuracy_detection"].tolist()
-)
->>>>>>> 383b7e98
 
     plt.tight_layout()
     plt.show()
 
-<<<<<<< HEAD
 # Plot comparisons for both dataframes
 plot_random_vs_similar_comparison(df_cc, "CrossCoder: ")
 plot_random_vs_similar_comparison(df_topk_64, "TopK: 64")
@@ -400,30 +349,6 @@
 plot_topk_comparison(df_topk_64, df_topk_128, df_topk_256, 
                     metric='autointerp_similar_total_accuracy_detection',
                     title='Comparison of Detection Accuracy Across TopK Values (Similar)')
-=======
-chat_only_df = df[df["tag"] == "IT only"]
-shared_df = df.query("tag == 'Shared' and autointerp_acc_detection.notna()")
-print(len(chat_only_df))
-# Compute ranks for beta_ratio_error and beta_ratio_reconstruction
-# Lower values get lower ranks (rank 1 is the smallest value)
-chat_only_df["beta_ratio_error_rank"] = chat_only_df["beta_ratio_error"].rank()
-chat_only_df["beta_ratio_reconstruction_rank"] = chat_only_df[
-    "beta_ratio_reconstruction"
-].rank()
-
-shared_df["beta_ratio_error_rank"] = shared_df["beta_ratio_error"].rank()
-shared_df["beta_ratio_reconstruction_rank"] = shared_df[
-    "beta_ratio_reconstruction"
-].rank()
-
-# Print some statistics about the ranks
-print(
-    f"Beta ratio error rank range: {chat_only_df['beta_ratio_error_rank'].min()} to {chat_only_df['beta_ratio_error_rank'].max()}"
-)
-print(
-    f"Beta ratio reconstruction rank range: {chat_only_df['beta_ratio_reconstruction_rank'].min()} to {chat_only_df['beta_ratio_reconstruction_rank'].max()}"
-)
->>>>>>> 383b7e98
 
 # Compare TopK values for random detection accuracy
 plot_topk_comparison(df_topk_64, df_topk_128, df_topk_256, 
@@ -431,7 +356,6 @@
                     title='Comparison of Detection Accuracy Across TopK Values (Random)')
 
 # %%
-<<<<<<< HEAD
 df_topk = df_topk_64
 focus_cc = df_cc[df_cc["tag"] == "IT only"]
 focus_topk = df_topk.sort_values(by="dec_norm_diff", ascending=True).head(len(focus_cc))
@@ -450,59 +374,12 @@
 
 focus_cc["rank_sum"] = focus_cc["beta_ratio_error_rank"] + focus_cc["beta_ratio_reconstruction_rank"]
 focus_topk["rank_sum"] = focus_topk["beta_ratio_error_rank"] + focus_topk["beta_ratio_reconstruction_rank"]
-=======
-# Create scatter plot with color based on beta_ratio_error
-plt.figure(figsize=(10, 8))
-scatter = plt.scatter(
-    chat_only_df["autointerp_acc_detection"],
-    chat_only_df["autointerp_acc_fuzzing"],
-    alpha=0.6,
-    c=chat_only_df["beta_ratio_error_rank"]
-    + chat_only_df["beta_ratio_reconstruction_rank"],
-    cmap="viridis",
-)
-
-# Add diagonal line
-min_val = min(
-    chat_only_df["autointerp_acc_detection"].min(),
-    chat_only_df["autointerp_acc_fuzzing"].min(),
-)
-max_val = max(
-    chat_only_df["autointerp_acc_detection"].max(),
-    chat_only_df["autointerp_acc_fuzzing"].max(),
-)
-plt.plot([min_val, max_val], [min_val, max_val], "r--", alpha=0.5)
-
-# Add labels and title
-plt.xlabel("Detection Accuracy")
-plt.ylabel("Fuzzing Accuracy")
-plt.title("Detection vs Fuzzing Accuracy by Feature")
-
-# Add colorbar
-cbar = plt.colorbar(scatter)
-cbar.set_label("Beta Ratio Error")
-
-# Add grid
-plt.grid(True, alpha=0.3)
-
-# Make plot square
-plt.axis("square")
-
-# Set axis limits with a small margin
-margin = 0.05
-plt.xlim(min_val - margin, max_val + margin)
-plt.ylim(min_val - margin, max_val + margin)
-
-plt.show()
-
->>>>>>> 383b7e98
 
 # %%
 sample_type = "random"
 focus_cc.sort_values(by="beta_ratio_error", ascending=True, inplace=True)
 focus_cc[["beta_ratio_error", "beta_ratio_reconstruction", "beta_ratio_error_rank", "beta_ratio_reconstruction_rank", "rank_sum", f"autointerp_{sample_type}_total_accuracy_detection"]].head(10)
 
-<<<<<<< HEAD
 # %%
 def plot_rank_sum_vs_detection_accuracy(df, sample_type="similar", figsize=(10, 6)):
     """
@@ -513,22 +390,9 @@
         sample_type: Type of sample to use for accuracy data (default: "similar")
         figsize: Figure size as (width, height) tuple (default: (10, 6))
     
-=======
-
-# Function to compare top and bottom percentiles of features based on beta ratios
-def compare_percentiles(df, percentile=10):
-    """
-    Compare autointerp scores between top and bottom percentiles of features.
-
-    Args:
-        df: DataFrame containing the data
-        percentile: Percentage of top/bottom features to compare (default: 10%)
-
->>>>>>> 383b7e98
     Returns:
         Tuple of (correlation coefficient, p-value, r-squared)
     """
-<<<<<<< HEAD
     plt.figure(figsize=figsize)
     
     # Calculate rank sum
@@ -668,280 +532,12 @@
     plt.xticks(x_ticks, x_tick_labels)
     
     plt.tight_layout()
-=======
-    # Filter out rows with NaN values in relevant columns
-    valid_df = df.dropna(
-        subset=[
-            "beta_ratio_error_rank",
-            "beta_ratio_reconstruction_rank",
-            "autointerp_acc_detection",
-            "autointerp_acc_fuzzing",
-        ]
-    )
-
-    if len(valid_df) < len(df):
-        print(f"Removed {len(df) - len(valid_df)} rows with NaN values")
-
-    # Calculate the sum of ranks
-    sum_ranks = (
-        valid_df["beta_ratio_error_rank"] + valid_df["beta_ratio_reconstruction_rank"]
-    )
-
-    # Calculate percentile thresholds
-    bottom_threshold = np.percentile(sum_ranks, percentile)
-    top_threshold = np.percentile(sum_ranks, 100 - percentile)
-    print(
-        f"Bottom threshold: {bottom_threshold:.2f}, Top threshold: {top_threshold:.2f}"
-    )
-
-    # Split the dataframe into two groups: top and bottom percentiles
-    bottom_percentile_df = valid_df[sum_ranks <= bottom_threshold]
-    top_percentile_df = valid_df[sum_ranks >= top_threshold]
-    print(
-        f"Bottom percentile size: {len(bottom_percentile_df)}, Top percentile size: {len(top_percentile_df)}"
-    )
-
-    # Print autointerp scores for each group
-    print(
-        f"\nAutointerp scores for features in bottom {percentile}% (better beta ratios):"
-    )
-    print(
-        f"Detection accuracy: {bottom_percentile_df['autointerp_acc_detection'].mean():.4f} ± {bottom_percentile_df['autointerp_acc_detection'].std():.4f}"
-    )
-    print(
-        f"Fuzzing accuracy: {bottom_percentile_df['autointerp_acc_fuzzing'].mean():.4f} ± {bottom_percentile_df['autointerp_acc_fuzzing'].std():.4f}"
-    )
-
-    print(f"\nAutointerp scores for features in top {percentile}% (worse beta ratios):")
-    print(
-        f"Detection accuracy: {top_percentile_df['autointerp_acc_detection'].mean():.4f} ± {top_percentile_df['autointerp_acc_detection'].std():.4f}"
-    )
-    print(
-        f"Fuzzing accuracy: {top_percentile_df['autointerp_acc_fuzzing'].mean():.4f} ± {top_percentile_df['autointerp_acc_fuzzing'].std():.4f}"
-    )
-
-    # Perform t-test to check if the differences are statistically significant
-    from scipy import stats
-
-    detection_ttest = stats.ttest_ind(
-        bottom_percentile_df["autointerp_acc_detection"],
-        top_percentile_df["autointerp_acc_detection"],
-        equal_var=False,
-    )
-    fuzzing_ttest = stats.ttest_ind(
-        bottom_percentile_df["autointerp_acc_fuzzing"],
-        top_percentile_df["autointerp_acc_fuzzing"],
-        equal_var=False,
-    )
-
-    print("\nStatistical significance:")
-    print(f"Detection accuracy difference p-value: {detection_ttest.pvalue:.4f}")
-    print(f"Fuzzing accuracy difference p-value: {fuzzing_ttest.pvalue:.4f}")
-
-    return bottom_percentile_df, top_percentile_df
-
-
-# Example usage: compare top and bottom 10%
-bottom_10pct, top_10pct = compare_percentiles(chat_only_df, percentile=5)
-
-# You can also try other percentiles
-# compare_percentiles(df, percentile=25)  # Compare top/bottom 25%
-
-# %%
-
-valid_df = chat_only_df.dropna(
-    subset=[
-        "beta_ratio_error_rank",
-        "beta_ratio_reconstruction_rank",
-        "autointerp_acc_detection",
-        "autointerp_acc_fuzzing",
-    ]
-)
-
-# Create a scatter plot of rank sum vs detection accuracy
-plt.figure(figsize=(10, 6))
-scatter = plt.scatter(
-    valid_df["beta_ratio_error_rank"] + valid_df["beta_ratio_reconstruction_rank"],
-    valid_df["autointerp_acc_detection"],
-    alpha=0.7,
-    c=valid_df["beta_ratio_error_rank"] + valid_df["beta_ratio_reconstruction_rank"],
-    cmap="viridis",
-)
-
-# Add a color bar to show the rank sum scale
-cbar = plt.colorbar(scatter)
-cbar.set_label("Sum of Beta Ratio Ranks")
-
-# Add a trend line
-z = np.polyfit(
-    valid_df["beta_ratio_error_rank"] + valid_df["beta_ratio_reconstruction_rank"],
-    valid_df["autointerp_acc_detection"],
-    1,
-)
-p = np.poly1d(z)
-plt.plot(
-    sorted(
-        valid_df["beta_ratio_error_rank"] + valid_df["beta_ratio_reconstruction_rank"]
-    ),
-    p(
-        sorted(
-            valid_df["beta_ratio_error_rank"]
-            + valid_df["beta_ratio_reconstruction_rank"]
-        )
-    ),
-    "r--",
-    alpha=0.8,
-)
-
-# Calculate correlation coefficient
-corr, p_value = stats.pearsonr(
-    valid_df["beta_ratio_error_rank"] + valid_df["beta_ratio_reconstruction_rank"],
-    valid_df["autointerp_acc_detection"],
-)
-# Calculate R-squared value
-r_squared = corr**2
-print(f"R-squared: {r_squared:.4f}")
-
-
-# Add labels and title
-plt.xlabel("Sum of Beta Ratio Ranks")
-plt.ylabel("Detection Accuracy")
-plt.title(
-    f"Detection Accuracy vs. Sum of Beta Ratio Ranks\nCorrelation: {corr:.3f} (p={p_value:.4f})"
-)
-
-# Add grid for better readability
-plt.grid(True, alpha=0.3)
-
->>>>>>> 383b7e98
 
 plot_percentile_accuracy([(focus_cc, "rank_sum", "L1"), (focus_topk, "rank_sum", "BatchTopK")], percentile_range=25, figsize=(10, 6))   
 plt.savefig("percentile_accuracy_rank_sum.pdf", bbox_inches="tight")
 plt.show()
-<<<<<<< HEAD
 plot_percentile_accuracy([(focus_cc, "dec_norm_diff", "L1"), (focus_topk, "dec_norm_diff", "BatchTopK")], percentile_range=25, figsize=(10, 6))   
 plt.savefig("percentile_accuracy_dec_norm_diff.pdf", bbox_inches="tight")
-=======
-
-# %%
-# Create a new figure for the percentile plot
-plt.figure(figsize=(10, 6))
-
-# Define the percentile range
-percentile_range = 10
-
-# Calculate the sum of ranks for easier handling
-valid_df["rank_sum"] = (
-    valid_df["beta_ratio_error_rank"] + valid_df["beta_ratio_reconstruction_rank"]
-)
-
-# Calculate ranks for dec_norm_diff and freq
-valid_df["dec_norm_diff_rank"] = valid_df["dec_norm_diff"].rank(ascending=True)
-valid_df["freq_rank"] = valid_df["freq"].rank(ascending=True)
-
-# Create percentile bins based on the defined range
-percentiles = np.percentile(valid_df["rank_sum"], np.arange(0, 101, percentile_range))
-bin_labels = np.arange(0, 100, percentile_range)
-valid_df["percentile_bin"] = pd.cut(
-    valid_df["rank_sum"], bins=percentiles, labels=bin_labels
-)
-
-# Group by percentile bin and calculate statistics
-grouped = valid_df.groupby("percentile_bin")["autointerp_acc_detection"].agg(
-    ["mean", "std", "count"]
-)
-grouped["se"] = grouped["std"] / np.sqrt(grouped["count"])  # Standard error
-grouped["ci_95"] = 1.96 * grouped["se"]  # 95% confidence interval
-
-# Plot the means for beta ratio ranks
-plt.errorbar(
-    grouped.index.astype(float),
-    grouped["mean"],
-    yerr=grouped["ci_95"],
-    fmt="o-",
-    capsize=5,
-    ecolor="gray",
-    markersize=8,
-    linewidth=2,
-    color="blue",
-    label="Beta Ratio Ranks",
-)
-
-# Create percentile bins for dec_norm_diff using the same range
-dec_percentiles = np.percentile(
-    valid_df["dec_norm_diff_rank"], np.arange(0, 101, percentile_range)
-)
-valid_df["dec_percentile_bin"] = pd.cut(
-    valid_df["dec_norm_diff_rank"], bins=dec_percentiles, labels=bin_labels
-)
-
-# Group by dec_norm_diff percentile bin and calculate statistics
-dec_grouped = valid_df.groupby("dec_percentile_bin")["autointerp_acc_detection"].agg(
-    ["mean", "std", "count"]
-)
-dec_grouped["se"] = dec_grouped["std"] / np.sqrt(dec_grouped["count"])  # Standard error
-dec_grouped["ci_95"] = 1.96 * dec_grouped["se"]  # 95% confidence interval
-
-# Plot the means for dec_norm_diff ranks
-plt.errorbar(
-    dec_grouped.index.astype(float),
-    dec_grouped["mean"],
-    yerr=dec_grouped["ci_95"],
-    fmt="s--",
-    capsize=5,
-    ecolor="darkred",
-    markersize=8,
-    linewidth=2,
-    color="red",
-    label="Dec Norm Diff Ranks",
-)
-
-# Create percentile bins for freq using the same range
-freq_percentiles = np.percentile(
-    valid_df["freq_rank"], np.arange(0, 101, percentile_range)
-)
-valid_df["freq_percentile_bin"] = pd.cut(
-    valid_df["freq_rank"], bins=freq_percentiles, labels=bin_labels
-)
-
-# Group by freq percentile bin and calculate statistics
-freq_grouped = valid_df.groupby("freq_percentile_bin")["autointerp_acc_detection"].agg(
-    ["mean", "std", "count"]
-)
-freq_grouped["se"] = freq_grouped["std"] / np.sqrt(
-    freq_grouped["count"]
-)  # Standard error
-freq_grouped["ci_95"] = 1.96 * freq_grouped["se"]  # 95% confidence interval
-
-# Plot the means for freq ranks
-plt.errorbar(
-    freq_grouped.index.astype(float),
-    freq_grouped["mean"],
-    yerr=freq_grouped["ci_95"],
-    fmt="^-.",
-    capsize=5,
-    ecolor="darkgreen",
-    markersize=8,
-    linewidth=2,
-    color="green",
-    label="Frequency Ranks",
-)
-
-# Add labels and title
-plt.xlabel("Percentile Bins")
-plt.ylabel("Average Detection Accuracy")
-plt.legend()
-
-# Add grid for better readability
-plt.grid(True, alpha=0.3)
-
-# Set x-axis ticks to match percentile bins
-x_ticks = np.arange(0, 100, percentile_range)
-x_tick_labels = [f"{i}-{i+percentile_range}" for i in x_ticks]
-plt.xticks(x_ticks, x_tick_labels)
-
-plt.tight_layout()
->>>>>>> 383b7e98
 plt.show()
 
 
@@ -955,15 +551,14 @@
 valid_df["rank_sum"] = (
     valid_df["beta_ratio_error_rank"] + valid_df["beta_ratio_reconstruction_rank"]
 )
+valid_df["rank_sum"] = (
+    valid_df["beta_ratio_error_rank"] + valid_df["beta_ratio_reconstruction_rank"]
+)
 
 # Calculate ranks for dec_norm_diff and frequency
 valid_df["dec_norm_diff_rank"] = valid_df["dec_norm_diff"].rank(ascending=True)
 valid_df["dec_norm_diff_sum"] = valid_df["dec_norm_diff_rank"]
-<<<<<<< HEAD
 # valid_df['freq_rank'] = valid_df['freq'].rank(ascending=True)
-=======
-valid_df["freq_rank"] = valid_df["freq"].rank(ascending=True)
->>>>>>> 383b7e98
 
 # Create cumulative percentile bins (0-10, 0-20, ..., 0-100)
 cumulative_percentiles = []
@@ -979,41 +574,34 @@
     threshold = np.percentile(valid_df["rank_sum"], i * 10)
     subset = valid_df[valid_df["rank_sum"] <= threshold]
 
-<<<<<<< HEAD
     mean_acc = subset[f"autointerp_{sample_type}_total_accuracy_detection"].mean()
     std_acc = subset[f"autointerp_{sample_type}_total_accuracy_detection"].std()
-=======
-    mean_acc = subset["autointerp_acc_detection"].mean()
-    std_acc = subset["autointerp_acc_detection"].std()
->>>>>>> 383b7e98
     count = len(subset)
     se = std_acc / np.sqrt(count)
     ci_95 = 1.96 * se
 
+
     cumulative_percentiles.append(i * 10)
     cumulative_detection_means.append(mean_acc)
     cumulative_detection_ci.append(ci_95)
 
+
     # For dec_norm_diff ranks
     threshold_dec = np.percentile(valid_df["dec_norm_diff_sum"], i * 10)
     subset_dec = valid_df[valid_df["dec_norm_diff_sum"] <= threshold_dec]
 
-<<<<<<< HEAD
     mean_acc_dec = subset_dec[f"autointerp_{sample_type}_total_accuracy_detection"].mean()
     std_acc_dec = subset_dec[f"autointerp_{sample_type}_total_accuracy_detection"].std()
-=======
-    mean_acc_dec = subset_dec["autointerp_acc_detection"].mean()
-    std_acc_dec = subset_dec["autointerp_acc_detection"].std()
->>>>>>> 383b7e98
     count_dec = len(subset_dec)
     se_dec = std_acc_dec / np.sqrt(count_dec)
     ci_95_dec = 1.96 * se_dec
 
+
     cumulative_detection_means_dec.append(mean_acc_dec)
     cumulative_detection_ci_dec.append(ci_95_dec)
 
+
     # For frequency ranks
-<<<<<<< HEAD
     # threshold_freq = np.percentile(valid_df['freq_rank'], i * 10)
     # subset_freq = valid_df[valid_df['freq_rank'] <= threshold_freq]
 
@@ -1025,19 +613,6 @@
 
     # cumulative_detection_means_freq.append(mean_acc_freq)
     # cumulative_detection_ci_freq.append(ci_95_freq)
-=======
-    threshold_freq = np.percentile(valid_df["freq_rank"], i * 10)
-    subset_freq = valid_df[valid_df["freq_rank"] <= threshold_freq]
-
-    mean_acc_freq = subset_freq["autointerp_acc_detection"].mean()
-    std_acc_freq = subset_freq["autointerp_acc_detection"].std()
-    count_freq = len(subset_freq)
-    se_freq = std_acc_freq / np.sqrt(count_freq)
-    ci_95_freq = 1.96 * se_freq
-
-    cumulative_detection_means_freq.append(mean_acc_freq)
-    cumulative_detection_ci_freq.append(ci_95_freq)
->>>>>>> 383b7e98
 
 # Plot the means with confidence intervals for beta ratio ranks
 plt.errorbar(
@@ -1045,10 +620,14 @@
     cumulative_detection_means,
     yerr=cumulative_detection_ci,
     fmt="o-",
+    fmt="o-",
     capsize=5,
+    ecolor="gray",
     ecolor="gray",
     markersize=8,
     linewidth=2,
+    color="green",
+    label="Beta Ratio Ranks",
     color="green",
     label="Beta Ratio Ranks",
 )
@@ -1059,15 +638,18 @@
     cumulative_detection_means_dec,
     yerr=cumulative_detection_ci_dec,
     fmt="s-",
+    fmt="s-",
     capsize=5,
+    ecolor="gray",
     ecolor="gray",
     markersize=8,
     linewidth=2,
     color="purple",
     label="Dec Norm Diff Ranks",
-)
-
-<<<<<<< HEAD
+    color="purple",
+    label="Dec Norm Diff Ranks",
+)
+
 # # Plot the means with confidence intervals for frequency ranks
 # plt.errorbar(
 #     cumulative_percentiles,
@@ -1081,21 +663,6 @@
 #     color='orange',
 #     label='Frequency Ranks'
 # )
-=======
-# Plot the means with confidence intervals for frequency ranks
-plt.errorbar(
-    cumulative_percentiles,
-    cumulative_detection_means_freq,
-    yerr=cumulative_detection_ci_freq,
-    fmt="^-.",
-    capsize=5,
-    ecolor="gray",
-    markersize=8,
-    linewidth=2,
-    color="orange",
-    label="Frequency Ranks",
-)
->>>>>>> 383b7e98
 
 # Add labels and title
 plt.xlabel("Cumulative Percentile of Ranks")
@@ -1103,6 +670,11 @@
 plt.title(
     "Detection Accuracy by Cumulative Percentile of Ranks\nwith 95% Confidence Intervals"
 )
+plt.xlabel("Cumulative Percentile of Ranks")
+plt.ylabel("Average Detection Accuracy")
+plt.title(
+    "Detection Accuracy by Cumulative Percentile of Ranks\nwith 95% Confidence Intervals"
+)
 plt.legend()
 
 # Add grid for better readability
@@ -1116,17 +688,14 @@
 
 # %%
 valid_df.plot.scatter(
-<<<<<<< HEAD
     x="rank_sum", y="dec_norm_diff_rank", c=f"autointerp_{sample_type}_total_accuracy_detection", cmap="viridis"
-=======
-    x="rank_sum", y="dec_norm_diff_rank", c="autointerp_acc_detection", cmap="viridis"
->>>>>>> 383b7e98
 )
 # %%
 valid_df.plot.scatter(x="rank_sum", y="freq", c=f"autointerp_{sample_type}_total_accuracy_detection", logy=True)
 # %%
 # Create a 2D histogram plot
 plt.figure(figsize=(10, 8))
+hist = plt.hist2d(valid_df["rank_sum"], valid_df["freq_rank"], bins=30, cmap="viridis")
 hist = plt.hist2d(valid_df["rank_sum"], valid_df["freq_rank"], bins=30, cmap="viridis")
 plt.colorbar(label="Count")
 plt.xlabel("Rank Sum")
@@ -1138,6 +707,7 @@
 
 plt.figure(figsize=(10, 8))
 hist = plt.hist2d(valid_df["rank_sum"], valid_df["freq_rank"], bins=30, cmap="viridis")
+hist = plt.hist2d(valid_df["rank_sum"], valid_df["freq_rank"], bins=30, cmap="viridis")
 plt.colorbar(label="Count")
 plt.xlabel("Rank Sum")
 plt.ylabel("Frequency Rank")
@@ -1157,6 +727,8 @@
 hist = plt.hist2d(
     tmpdf["beta_ratio_reconstruction"],
     np.log10(tmpdf["freq"]),
+    tmpdf["beta_ratio_reconstruction"],
+    np.log10(tmpdf["freq"]),
     bins=30,
     cmap="viridis",
 )
@@ -1170,24 +742,17 @@
 
 
 def plot_percentile_comparison(
-<<<<<<< HEAD
     data,
     percentile_range=10,
     metric=f"autointerp_{sample_type}_total_accuracy_detection",
     figsize=(10, 6),
     include_metrics=None,
     show_mean=True,
-=======
-    valid_df,
-    percentile_range=10,
-    metric="autointerp_acc_detection",
-    figsize=(10, 6),
-    include_metrics=None,
->>>>>>> 383b7e98
 ):
     """
     Create a percentile comparison plot showing how a metric varies across different percentile bins
     of various ranking metrics.
+
 
     Args:
         data: Either a single DataFrame or a list of (DataFrame, name) tuples containing the data with rank columns
@@ -1197,6 +762,7 @@
         include_metrics: List of metrics to include in the plot. Options are:
                         'beta_ratio', 'dec_norm_diff', 'freq'
                         If None, includes all metrics.
+
 
     Returns:
         matplotlib figure object
@@ -1214,43 +780,17 @@
         }
     )
     plt.rcParams["text.usetex"] = True
-<<<<<<< HEAD
-    
-=======
->>>>>>> 383b7e98
+    
     # Determine which metrics to include
     if include_metrics is None:
         include_metrics = ["beta_ratio", "dec_norm_diff", "freq"]
 
-<<<<<<< HEAD
     # Convert single dataframe to list format
     if not isinstance(data, list):
         data_list = [(data, "")]
     else:
         data_list = data
         
-=======
-    # Ensure rank_sum is calculated
-    if "rank_sum" not in valid_df.columns and "beta_ratio" in include_metrics:
-        valid_df = valid_df.copy()
-        valid_df["rank_sum"] = (
-            valid_df["beta_ratio_error_rank"]
-            + valid_df["beta_ratio_reconstruction_rank"]
-        )
-
-    # Calculate ranks for metrics if they don't exist
-    if (
-        "dec_norm_diff_rank" not in valid_df.columns
-        and "dec_norm_diff" in include_metrics
-    ):
-        valid_df = valid_df.copy()
-        valid_df["dec_norm_diff_rank"] = valid_df["dec_norm_diff"].rank(ascending=True)
-
-    if "freq_rank" not in valid_df.columns and "freq" in include_metrics:
-        valid_df = valid_df.copy()
-        valid_df["freq_rank"] = valid_df["freq"].rank(ascending=True)
-
->>>>>>> 383b7e98
     # Define colors and styles for each metric
     metric_styles = {
         "beta_ratio": {
@@ -1274,9 +814,29 @@
             "label": "Frequency Ranks",
             "rank_col": "freq_rank",
         },
+        "beta_ratio": {
+            "color": "blue",
+            "marker": "o",
+            "linestyle": "-",
+            "label": "Beta Ratio Ranks",
+            "rank_col": "rank_sum",
+        },
+        "dec_norm_diff": {
+            "color": "red",
+            "marker": "s",
+            "linestyle": "--",
+            "label": "Dec Norm Diff Ranks",
+            "rank_col": "dec_norm_diff_rank",
+        },
+        "freq": {
+            "color": "green",
+            "marker": "^",
+            "linestyle": "-.",
+            "label": "Frequency Ranks",
+            "rank_col": "freq_rank",
+        },
     }
 
-<<<<<<< HEAD
     # Define different colors and markers for multiple dataframes
     df_colors = ['blue', 'red', 'green', 'purple', 'orange', 'brown', 'pink', 'gray', 'cyan']
     df_markers = ['o', 's', '^', 'v', 'D', 'P', '*', 'X', 'p']
@@ -1369,62 +929,16 @@
     # Add legend if multiple dataframes or metrics
     if len(data_list) > 1 or len(include_metrics) > 1:
         plt.legend(loc='lower left')
-=======
-    # Create bin labels
-    bin_labels = np.arange(0, 100, percentile_range)
-
-    # Plot each included metric
-    for metric_name in include_metrics:
-        style = metric_styles[metric_name]
-        rank_col = style["rank_col"]
-
-        # Create percentile bins
-        percentiles = np.percentile(
-            valid_df[rank_col], np.arange(0, 101, percentile_range)
-        )
-        bin_col = f"{metric_name}_percentile_bin"
-        valid_df[bin_col] = pd.cut(
-            valid_df[rank_col], bins=percentiles, labels=bin_labels
-        )
-
-        # Group by percentile bin and calculate statistics
-        grouped = valid_df.groupby(bin_col)[metric].agg(["mean", "std", "count"])
-        grouped["se"] = grouped["std"] / np.sqrt(grouped["count"])  # Standard error
-        grouped["ci_95"] = 1.96 * grouped["se"]  # 95% confidence interval
-
-        # Plot the means with confidence intervals
-        plt.errorbar(
-            grouped.index.astype(float),
-            grouped["mean"],
-            yerr=grouped["ci_95"],
-            fmt=f'{style["marker"]}{style["linestyle"]}',
-            capsize=5,
-            ecolor="gray",
-            markersize=8,
-            linewidth=2,
-            color=style["color"],
-            label=style["label"],
-        )
-
-    # Add labels and title
-    plt.xlabel("Percentile Bins")
-    plt.ylabel(f"Detection Accuracy")
-    # plt.title(f'{metric} by Percentile Bins with 95% Confidence Intervals')
-    # plt.legend()
->>>>>>> 383b7e98
 
     # Add grid for better readability
     plt.grid(True, alpha=0.3)
+
 
     # Set x-axis ticks to match percentile bins
     x_ticks = np.arange(0, 100, percentile_range)
     x_tick_labels = [f"${i}$-${i+percentile_range}$" for i in x_ticks]
+    x_tick_labels = [f"${i}$-${i+percentile_range}$" for i in x_ticks]
     plt.xticks(x_ticks, x_tick_labels)
-<<<<<<< HEAD
-=======
-    # Increase font size for better readability
-    # Increase font size for better readability
->>>>>>> 383b7e98
 
     plt.tight_layout()
     return fig
@@ -1436,15 +950,9 @@
 # plot_percentile_comparison(valid_df, include_metrics=['beta_ratio', 'freq'])
 
 fig = plot_percentile_comparison(
-<<<<<<< HEAD
     [(focus_cc, "L1"), (focus_topk, "BatchTopK")], show_mean=False, metric="autointerp_similar_total_accuracy_detection", percentile_range=20, include_metrics=["beta_ratio"], figsize=(8, 4)
 )
 fig.savefig("autointerp_beta_ratio_percentile_comparison.pdf", bbox_inches="tight")
-=======
-    valid_df, percentile_range=20, include_metrics=["beta_ratio"], figsize=(8, 4)
-)
-fig.savefig("beta_ratio_percentile_comparison.pdf", bbox_inches="tight")
->>>>>>> 383b7e98
 # plot_percentile_violin(valid_df, percentile_range=20, include_metrics=["beta_ratio"])
 
 # %%
@@ -1495,6 +1003,8 @@
 hist = plt.hist2d(
     tmpdf["beta_ratio_reconstruction"],
     np.log10(tmpdf["freq"]),
+    tmpdf["beta_ratio_reconstruction"],
+    np.log10(tmpdf["freq"]),
     bins=30,
     cmap="viridis",
 )
@@ -1508,11 +1018,16 @@
 
 from scipy import stats
 
+
 # Calculate Spearman correlation between frequency and rank_sum
 spearman_corr, p_value = stats.spearmanr(
     valid_df["beta_ratio_reconstruction"], valid_df["freq"]
 )
+spearman_corr, p_value = stats.spearmanr(
+    valid_df["beta_ratio_reconstruction"], valid_df["freq"]
+)
 print(spearman_corr, p_value)
+spearman_corr, p_value = stats.spearmanr(valid_df["beta_ratio_error"], valid_df["freq"])
 spearman_corr, p_value = stats.spearmanr(valid_df["beta_ratio_error"], valid_df["freq"])
 print(spearman_corr, p_value)
 # %%
@@ -1524,4 +1039,12 @@
     cmap="viridis",
     alpha=0.5,
 )
+valid_df.plot.scatter(
+    x="beta_ratio_reconstruction",
+    y="beta_ratio_error",
+    c=np.log10(valid_df["freq"]),
+    colorbar=True,
+    cmap="viridis",
+    alpha=0.5,
+)
 # %%