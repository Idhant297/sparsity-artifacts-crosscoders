--- conflicted
+++ resolved
@@ -49,18 +49,6 @@
 
     shuffled_indices = th.cat(shuffled_indices)
     return shuffled_indices
-
-<<<<<<< HEAD
-
-def get_loss_name(loss_type):
-    if loss_type == LossType.SAE:
-        return "SAELoss"
-    elif loss_type == LossType.MIXED:
-        return "MixedLoss"
-    else:
-        return "CCLoss"
-=======
->>>>>>> 383b7e98
 
 
 if __name__ == "__main__":
@@ -93,28 +81,17 @@
     parser.add_argument("--no-train-shuffle", action="store_true")
     parser.add_argument("--local-shuffling", action="store_true")
     parser.add_argument(
-<<<<<<< HEAD
-        "--sparsity-type",
-        type=str,
-        default="crosscoder",
-        choices=["crosscoder", "sae", "mixed"],
-=======
         "--code-normalization",
         type=str,
         default="crosscoder",
         choices=["crosscoder", "sae", "mixed", "DECOUPLED"],
->>>>>>> 383b7e98
     )
     parser.add_argument("--use-mse-loss", action="store_true")
     parser.add_argument("--k", type=int, default=100)
     parser.add_argument(
         "--type", type=str, default="relu", choices=["batch-top-k", "relu"]
     )
-<<<<<<< HEAD
-
-=======
     parser.add_argument("--surname", type=str, default=None)
->>>>>>> 383b7e98
     args = parser.parse_args()
 
     print(f"Training args: {args}")
@@ -222,21 +199,13 @@
         ]
     )
 
-<<<<<<< HEAD
-    sparsity_type = LossType.from_string(args.sparsity_type)
-=======
     code_normalization = args.code_normalization
->>>>>>> 383b7e98
     if args.type == "relu":
         name = (
             f"{args.base_model.split('/')[-1]}-L{args.layer}-mu{args.mu:.1e}-lr{args.lr:.0e}"
             + (f"-{args.run_name}" if args.run_name is not None else "")
             + (f"-local-shuffling" if args.local_shuffling else "")
-<<<<<<< HEAD
-            + (f"-{get_loss_name(sparsity_type)}")
-=======
             + (f"-{code_normalization.capitalize()}Loss")
->>>>>>> 383b7e98
             + (f"-mse" if args.use_mse_loss else "")
         )
     elif args.type == "batch-top-k":
@@ -244,11 +213,7 @@
             f"{args.base_model.split('/')[-1]}-L{args.layer}-k{args.k}-lr{args.lr:.0e}"
             + (f"-{args.run_name}" if args.run_name is not None else "")
             + (f"-local-shuffling" if args.local_shuffling else "")
-<<<<<<< HEAD
-            + (f"-{get_loss_name(sparsity_type)}")
-=======
             + (f"-{code_normalization.capitalize()}")
->>>>>>> 383b7e98
         )
     else:
         raise ValueError(f"Invalid sparsity type: {args.code_normalization}")
