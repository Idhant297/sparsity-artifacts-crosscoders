import sys
from pathlib import Path

sys.path.append(str(Path(__file__).parent.parent))
import pandas as pd
import numpy as np
import torch as th
import plotly.graph_objects as go
import plotly.express as px
from tqdm.auto import tqdm, trange
from plotly.subplots import make_subplots
import matplotlib.pyplot as plt
from argparse import ArgumentParser

from tools.utils import load_latent_df, push_latent_df, apply_masks
from tools.cc_utils import (
    chat_only_latent_indices,
    base_only_latent_indices,
    shared_latent_indices,
)
from tools.latent_scaler.plot import plot_scaler_histograms
from tools.latent_scaler.utils import load_betas, get_beta_from_index
from tools.paths import *
from transformers import AutoTokenizer, AutoModelForCausalLM
from tools.utils import load_activation_dataset, load_dictionary_model
from tools.cache_utils import SampleCache


@th.no_grad()
def get_positive_activations(sequences, ranges, dataset, cc, latent_ids):
    """
    Extract positive activations and their indices from sequences.
    Also compute the maximum activation for each latent feature.

    Args:
        sequences: List of sequences
        ranges: List of (start_idx, end_idx) tuples for each sequence
        dataset: Dataset containing activations
        cc: Object with get_activations method
        latent_ids: Tensor of latent indices to extract

    Returns:
        Tuple of:
        - activations tensor: positive activation values
        - indices tensor: in (seq_idx, seq_pos, feature_pos) format
        - max_activations: maximum activation value for each latent feature
    """
    out_activations = []
    out_ids = []
    seq_ranges = [0]

    # Initialize tensors to track max activations for each latent
    max_activations = th.zeros(len(latent_ids), device="cuda")

    for seq_idx in trange(len(sequences)):
        activations = th.stack(
            [dataset[j].cuda() for j in range(ranges[seq_idx][0], ranges[seq_idx][1])]
        )
        feature_activations = cc.get_activations(activations)
        assert feature_activations.shape == (len(activations), len(latent_ids))

        # Track maximum activations
        # For each latent feature, find the max activation in this sequence
        seq_max_values, seq_max_positions = feature_activations.max(dim=0)

        # Update global maximums where this sequence has a higher value
        update_mask = seq_max_values > max_activations
        max_activations[update_mask] = seq_max_values[update_mask]

        # Get indices where feature activations are positive
        pos_mask = feature_activations > 0
        pos_indices = th.nonzero(pos_mask, as_tuple=True)

        # Get the positive activation values
        pos_activations = feature_activations[pos_mask]

        # Create sequence indices tensor matching size of positive indices
        seq_idx_tensor = th.full_like(pos_indices[0], seq_idx)

        # Stack indices into (seq_idx, seq_pos, feature_pos) format
        pos_ids = th.stack([seq_idx_tensor, pos_indices[0], pos_indices[1]], dim=1)

        out_activations.append(pos_activations)
        out_ids.append(pos_ids)
        seq_ranges.append(seq_ranges[-1] + len(pos_ids))

    out_activations = th.cat(out_activations).cpu()
    out_ids = th.cat(out_ids).cpu()
    return out_activations, out_ids, seq_ranges, max_activations


def split_into_sequences(tokenizer, tokens):
    # Find indices of BOS tokens
    indices_of_bos = th.where(tokens == tokenizer.bos_token_id)[0]

    # Split tokens into sequences starting with BOS token
    sequences = []
    index_to_seq_pos = []  # List of (sequence_idx, idx_in_sequence) tuples
    ranges = []
    for i in trange(len(indices_of_bos)):
        start_idx = indices_of_bos[i]
        end_idx = indices_of_bos[i + 1] if i < len(indices_of_bos) - 1 else len(tokens)
        sequence = tokens[start_idx:end_idx]
        sequences.append(sequence)
        ranges.append((start_idx, end_idx))
        # Add mapping for each token in this sequence
        for j in range(len(sequence)):
            index_to_seq_pos.append((i, j))

    return sequences, index_to_seq_pos, ranges


def load_latent_activations(
    repo_id="science-of-finetuning/autointerp-data-gemma-2-2b-l13-mu4.1e-02-lr1e-04",
):
    """
    Load the autointerp data from Hugging Face Hub.

    Args:
        repo_id (str): The Hugging Face Hub repository ID containing the data

    Returns:
        tuple: (activations, indices, sequences) tensors where:
            - activations: tensor of shape [n_total_activations] containing latent activations
            - indices: tensor of shape [n_total_activations, 3] containing (seq_idx, seq_pos, latent_idx)
            - sequences: tensor of shape [n_total_sequences, max_seq_len] containing the padded input sequences (right padded)
    """
    import torch
    from huggingface_hub import hf_hub_download

    # Download files from hub
    activations_path = hf_hub_download(
        repo_id=repo_id, filename="activations.pt", repo_type="dataset"
    )
    indices_path = hf_hub_download(
        repo_id=repo_id, filename="indices.pt", repo_type="dataset"
    )
    sequences_path = hf_hub_download(
        repo_id=repo_id, filename="sequences.pt", repo_type="dataset"
    )
    latent_ids_path = hf_hub_download(
        repo_id=repo_id, filename="latent_ids.pt", repo_type="dataset"
    )

    # Load tensors
    activations = torch.load(activations_path, weights_only=False)
    indices = torch.load(indices_path, weights_only=False)
    sequences = torch.load(sequences_path, weights_only=False)
    latent_ids = torch.load(latent_ids_path, weights_only=False)

    return activations, indices, sequences, latent_ids


def main():
    parser = ArgumentParser(
        description="Compute positive and maximum activations for latent features"
    )
    parser.add_argument(
        "--activation-store-dir", type=str, default="/workspace/data/activations/"
    )
    parser.add_argument(
        "--indices-root", type=str, default="/workspace/data/latent_indices/"
    )
    parser.add_argument("--base-model", type=str, default="google/gemma-2-2b")
    parser.add_argument("--chat-model", type=str, default="google/gemma-2-2b-it")
    parser.add_argument("--layer", type=int, default=13)
    parser.add_argument("--dictionary-model", type=str, required=True)
    parser.add_argument("--target-set", type=str, nargs="+", default=[])
    parser.add_argument(
        "--latent-activations-dir",
        type=str,
        default="/workspace/data/latent_activations/",
    )
    parser.add_argument("--upload-to-hub", action="store_true")
    parser.add_argument("--split", type=str, default="validation")
    parser.add_argument("--load-from-disk", action="store_true")
    args = parser.parse_args()


    out_dir = Path(args.latent_activations_dir) / f"{args.dictionary_model}"
    out_dir.mkdir(parents=True, exist_ok=True)

    # Load the activation dataset
    if not args.load_from_disk:
        fineweb_cache, lmsys_cache = load_activation_dataset(
            activation_store_dir=args.activation_store_dir,
            base_model=args.base_model.split("/")[-1],
            instruct_model=args.chat_model.split("/")[-1],
            layer=args.layer,
            split=args.split,
        )
        tokens_fineweb = fineweb_cache.tokens[0]
        tokens_lmsys = lmsys_cache.tokens[0]

        # Load the dictionary model
        dictionary_model = load_dictionary_model(args.dictionary_model).to("cuda")

        # Load the tokenizer
        tokenizer = AutoTokenizer.from_pretrained(args.base_model)

        seq_lmsys, idx_to_seq_pos_lmsys, ranges_lmsys = split_into_sequences(
            tokenizer, tokens_lmsys
        )
        seq_fineweb, idx_to_seq_pos_fineweb, ranges_fineweb = split_into_sequences(
            tokenizer, tokens_fineweb
        )

        indices_root = Path(args.indices_root)
        if len(args.target_set) == 0:
            latent_ids = th.arange(dictionary_model.dict_size)
        else:
            indices = []
            for target_set in args.target_set:
                indices.append(
                    th.load(indices_root / f"{target_set}.pt", weights_only=True)
                )
            latent_ids = th.cat(indices)

        (
            out_acts_fineweb,
            out_ids_fineweb,
            seq_ranges_fineweb,
            max_activations_fineweb,
        ) = get_positive_activations(
            seq_fineweb, ranges_fineweb, fineweb_cache, dictionary_model, latent_ids
        )
        out_acts_lmsys, out_ids_lmsys, seq_ranges_lmsys, max_activations_lmsys = (
            get_positive_activations(
                seq_lmsys, ranges_lmsys, lmsys_cache, dictionary_model, latent_ids
            )
        )

        out_acts = th.cat([out_acts_fineweb, out_acts_lmsys])
        # add offset to seq_idx in out_ids_lmsys
        out_ids_lmsys[:, 0] += len(seq_fineweb)
        out_ids = th.cat([out_ids_fineweb, out_ids_lmsys])
<<<<<<< HEAD
        
        seq_ranges_lmsys = [i+len(out_acts_fineweb) for i in seq_ranges_lmsys]
        seq_ranges = th.cat([th.tensor(seq_ranges_fineweb[:-1]), th.tensor(seq_ranges_lmsys)])
        
=======

        seq_ranges_lmsys = [i + len(out_acts_fineweb) for i in seq_ranges_lmsys]
        seq_ranges = th.cat(
            [th.tensor(seq_ranges_fineweb[:-1]), th.tensor(seq_ranges_lmsys)]
        )

>>>>>>> 383b7e98
        # Combine max activations, taking the maximum between both datasets
        combined_max_activations = th.maximum(
            max_activations_fineweb, max_activations_lmsys
        )

        sequences_all = seq_fineweb + seq_lmsys

        # Find max length
        max_len = max(len(s) for s in sequences_all)
        seq_lengths = th.tensor([len(s) for s in sequences_all])
        # Pad each sequence to max length
        padded_seqs = [
            th.cat(
                [
                    s,
                    th.full(
                        (max_len - len(s),), tokenizer.pad_token_id, device=s.device
                    ),
                ]
            )
            for s in sequences_all
        ]
        # Convert to tensor and save
        padded_tensor = th.stack(padded_seqs)


        # Save tensors
        th.save(out_acts.cpu(), out_dir / "out_acts.pt")
        th.save(out_ids.cpu(), out_dir / "out_ids.pt")
        th.save(padded_tensor.cpu(), out_dir / "padded_sequences.pt")
        th.save(latent_ids.cpu(), out_dir / "latent_ids.pt")
        th.save(seq_ranges.cpu(), out_dir / "seq_ranges.pt")
        th.save(seq_lengths.cpu(), out_dir / "seq_lengths.pt")
        th.save(combined_max_activations.cpu(), out_dir / "max_activations.pt")

        # Print some stats about max activations
        print(f"Maximum activation statistics:")
        print(f"  Average: {combined_max_activations.mean().item():.4f}")
        print(f"  Maximum: {combined_max_activations.max().item():.4f}")
        print(f"  Minimum: {combined_max_activations.min().item():.4f}")

    if args.upload_to_hub:
        # Initialize Hugging Face API
        from huggingface_hub import HfApi

        api = HfApi()

        # Define repository ID for the dataset
        repo_id = f"science-of-finetuning/latent-activations-{args.dictionary_model}"

<<<<<<< HEAD
        # Check if repository exists, create it if it doesn't
        try:
            # Try to get repository info to check if it exists
            api.repo_info(repo_id=repo_id, repo_type="dataset")
            print(f"Repository {repo_id} already exists")
        except Exception as e:
            # Repository doesn't exist, create it
            print(f"Repository {repo_id} doesn't exist, creating it...")
            api.create_repo(
                repo_id=repo_id,
                repo_type="dataset",
                private=False,
                exist_ok=True,
            )
            print(f"Created repository {repo_id}")
        
=======
>>>>>>> 383b7e98
        # Upload all tensors to HF Hub directly from saved files
        api.upload_file(
            path_or_fileobj=str(out_dir / "out_acts.pt"),
            path_in_repo="activations.pt",
            repo_id=repo_id,
            repo_type="dataset",
        )

        api.upload_file(
            path_or_fileobj=str(out_dir / "out_ids.pt"),
            path_in_repo="indices.pt",
            repo_id=repo_id,
            repo_type="dataset",
        )

        api.upload_file(
            path_or_fileobj=str(out_dir / "padded_sequences.pt"),
            path_in_repo="sequences.pt",
            repo_id=repo_id,
            repo_type="dataset",
        )

        api.upload_file(
            path_or_fileobj=str(out_dir / "latent_ids.pt"),
            path_in_repo="latent_ids.pt",
            repo_id=repo_id,
            repo_type="dataset",
        )

        # Upload max activations and indices
        api.upload_file(
            path_or_fileobj=str(out_dir / "max_activations.pt"),
            path_in_repo="max_activations.pt",
            repo_id=repo_id,
            repo_type="dataset",
        )

        print(f"All files uploaded to Hugging Face Hub at {repo_id}")


if __name__ == "__main__":
    main()<|MERGE_RESOLUTION|>--- conflicted
+++ resolved
@@ -234,19 +234,12 @@
         # add offset to seq_idx in out_ids_lmsys
         out_ids_lmsys[:, 0] += len(seq_fineweb)
         out_ids = th.cat([out_ids_fineweb, out_ids_lmsys])
-<<<<<<< HEAD
-        
-        seq_ranges_lmsys = [i+len(out_acts_fineweb) for i in seq_ranges_lmsys]
-        seq_ranges = th.cat([th.tensor(seq_ranges_fineweb[:-1]), th.tensor(seq_ranges_lmsys)])
-        
-=======
 
         seq_ranges_lmsys = [i + len(out_acts_fineweb) for i in seq_ranges_lmsys]
         seq_ranges = th.cat(
             [th.tensor(seq_ranges_fineweb[:-1]), th.tensor(seq_ranges_lmsys)]
         )
 
->>>>>>> 383b7e98
         # Combine max activations, taking the maximum between both datasets
         combined_max_activations = th.maximum(
             max_activations_fineweb, max_activations_lmsys
@@ -297,7 +290,6 @@
         # Define repository ID for the dataset
         repo_id = f"science-of-finetuning/latent-activations-{args.dictionary_model}"
 
-<<<<<<< HEAD
         # Check if repository exists, create it if it doesn't
         try:
             # Try to get repository info to check if it exists
@@ -314,8 +306,6 @@
             )
             print(f"Created repository {repo_id}")
         
-=======
->>>>>>> 383b7e98
         # Upload all tensors to HF Hub directly from saved files
         api.upload_file(
             path_or_fileobj=str(out_dir / "out_acts.pt"),
