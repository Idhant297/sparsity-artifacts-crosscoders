--- conflicted
+++ resolved
@@ -7,23 +7,16 @@
 import gc
 import sqlite3
 import sys
-<<<<<<< HEAD
-import os
-=======
 import random
 from collections import defaultdict
 import numpy as np
->>>>>>> 1516973c
 import torch as th
 from tqdm import tqdm
 from huggingface_hub import hf_api, hf_hub_download
 from huggingface_hub.errors import EntryNotFoundError
 import wandb
-<<<<<<< HEAD
-=======
 from huggingface_hub import hf_api
 import time
->>>>>>> 1516973c
 
 sys.path.append(".")
 
@@ -67,22 +60,12 @@
             )"""
         )
 
-<<<<<<< HEAD
-def max_act_exs_to_db(max_activating_examples, db_path: Path, overwrite=False):
-    """Convert max activating examples to a database."""
-    if not db_path.exists() or overwrite:
-        if db_path.exists():
-            os.remove(db_path)
-        with sqlite3.connect(db_path) as conn:
-            cursor = conn.cursor()
-=======
         # First, store all sequences
         for seq_idx, token_ids in tqdm(
             enumerate(all_sequences), desc="Storing sequences"
         ):
             # Convert token IDs to binary blob
             binary_data = np.array(token_ids, dtype=np.int32).tobytes()
->>>>>>> 1516973c
             cursor.execute(
                 "INSERT INTO sequences VALUES (?, ?)",
                 (int(seq_idx), binary_data),
@@ -134,20 +117,6 @@
                 positions_blob = pos_val_pairs[:, 0].tobytes()
                 values_blob = pos_val_pairs[:, 1].tobytes()
 
-<<<<<<< HEAD
-def merge_max_examples(*max_dicts, n=None):
-    """Merge max activating examples from multiple dictionaries."""
-    merged_dict = {}
-    if n is None:
-        raise ValueError("n must be provided")
-    for d in max_dicts:
-        for k, v in d.items():
-            merged_dict[k] = merged_dict.get(k, []) + v
-    # sort each list
-    for k in merged_dict:
-        merged_dict[k] = sorted(merged_dict[k], key=lambda x: x[0], reverse=True)[:n]
-    return merged_dict
-=======
                 cursor.execute(
                     "INSERT INTO activation_details VALUES (?, ?, ?, ?)",
                     (
@@ -185,7 +154,6 @@
                 reverse=True,
             )
     return quantile_examples
->>>>>>> 1516973c
 
 
 @th.no_grad()
@@ -284,64 +252,6 @@
         active_features, inverse_indices, counts = features.unique(
             return_inverse=True, return_counts=True
         )
-<<<<<<< HEAD
-        th.save(max_activating_examples, save_path / f"{name}_final.pt")
-
-    # Setup multiprocessing with bounded queue
-    queue = Queue(maxsize=10)
-    update_process = Process(
-        target=dict_update_worker,
-        args=(
-            queue,
-            n,
-            feature_indices,
-            save_path,
-            name,
-            chat_model.tokenizer,
-            max_seq_len,
-        ),
-    )
-    update_process.start()
-
-    crosscoder.encoder.to(cc_device)
-    dataloader = DataLoader(dataset, batch_size=model_batch_size, num_workers=workers)
-    dec_weight = (
-        crosscoder.decoder.weight.norm(dim=2).sum(dim=0, keepdim=True).to(cc_device)
-    )
-    num_tokens = 0
-
-    # Main loop - now just collecting activations and queuing updates
-    for batch_idx, batch in enumerate(tqdm(dataloader)):
-        # Check if the worker process is still alive
-        if not update_process.is_alive():
-            raise RuntimeError("dict_update_worker process crashed unexpectedly.")
-
-        bs = len(batch)
-        tokens = base_model.tokenizer(
-            batch,
-            max_length=max_seq_len,
-            truncation=True,
-            return_tensors="pt",
-            padding=True,
-        ).to(base_model.device)
-        attention_mask = tokens["attention_mask"]
-
-        with base_model.trace(tokens):
-            base_activations = get_layer_output(base_model, layer).to(cc_device).save()
-            get_layer(base_model, layer).output.stop()
-        with chat_model.trace(tokens):
-            chat_activations = get_layer_output(chat_model, layer).to(cc_device).save()
-            get_layer(chat_model, layer).output.stop()
-
-        base_activations = base_activations.reshape(-1, base_activations.shape[-1])
-        chat_activations = chat_activations.reshape(-1, chat_activations.shape[-1])
-        merged_activations = th.stack([base_activations, chat_activations], dim=1)
-
-        feature_activations = []
-        for act_batch in merged_activations.split(crosscoder_batch_size):
-            feature_activations.append(
-                (crosscoder.encoder(act_batch.float()) * dec_weight)[:, feature_indices]
-=======
         max_vals = th.zeros_like(active_features, dtype=values.dtype)
         max_vals = th.scatter_reduce(
             max_vals, 0, inverse_indices, values, reduce="amax"
@@ -373,7 +283,6 @@
             th.stack(
                 [token_indices.int(), values.float().view(th.int32)],
                 dim=1,
->>>>>>> 1516973c
             )
             .cpu()
             .numpy()
@@ -475,96 +384,31 @@
     return quantile_examples, all_sequences, activation_details
 
 
-<<<<<<< HEAD
-# python scripts/collect_max_activating_examples.py l13_crosscoder --base-device "cuda:0" --chat-device "cuda:1" --crosscoder-batch-size 512 --model-batch-size 16 --latent-file "notebooks/results/shared_not_shared_indices.json"  --no-upload
-# python scripts/collect_max_activating_examples.py connor --base-device "cuda:0" --chat-device "cuda:1" --lmsys-format base  --crosscoder-batch-size 512 --model-batch-size 16
-=======
 # python scripts/collect_max_activating_examples.py gemma-2-2b-L13-k100-lr1e-04-local-shuffling-CCLoss --latent-activation-cache-path /workspace/data/latent_activations
 # python scripts/collect_max_activating_examples.py  diffing-stats-gemma-2-2b-crosscoder-l13-mu4.1e-02-lr1e-04 --latent-activation-cache-path /workspace/data/latent_activations
 
->>>>>>> 1516973c
 def main():
     parser = argparse.ArgumentParser()
     parser.add_argument("crosscoder", type=str)
     parser.add_argument("--latent-activation-cache-path", type=Path, required=True)
     parser.add_argument("--bos-token-id", type=int, default=2)
     parser.add_argument("--n", type=int, default=100)
-<<<<<<< HEAD
-    parser.add_argument("--only-upload", action="store_true")
-    parser.add_argument("--no-upload", action="store_false", dest="upload")
-    parser.add_argument("--latent-file", type=Path, default=None)
-=======
     parser.add_argument("--min-threshold", type=float, default=1e-4)
     parser.add_argument(
         "--quantiles", type=float, nargs="+", default=[0.25, 0.5, 0.75, 0.95, 1.0]
     )
->>>>>>> 1516973c
     parser.add_argument(
         "--save-path", type=Path, default=Path("results/quantile_examples")
     )
-<<<<<<< HEAD
-    parser.add_argument("--testing", action="store_true")
-    parser.add_argument("--lmsys-format", default="chat", choices=["chat", "base"])
-    args = parser.parse_args()
-    save_path = args.save_path
-    if args.testing:
-        save_path = save_path / "testing"
-    save_path = save_path / args.crosscoder
-=======
     parser.add_argument("--only-upload", action="store_true")
     parser.add_argument("--test", action="store_true")
     args = parser.parse_args()
 
     save_path = args.save_path / args.crosscoder
 
->>>>>>> 1516973c
     if not args.only_upload:
         device = "cuda" if th.cuda.is_available() else "cpu"
         # Initialize wandb
-<<<<<<< HEAD
-        wandb.init(project="max-activating-examples", config=vars(args))
-
-        crosscoder = load_crosscoder(args.crosscoder)
-        if args.latent_file is not None:
-            selected_indices = json.load(args.latent_file.open("r"))
-        else:
-            df = load_latent_df(args.crosscoder)
-            selected_latents = df[
-                (df["tag"].isin(["IT only", "Base only", "Chat only"]))
-            ]
-            selected_indices = selected_latents.index.tolist()
-
-        # Load datasets
-        test_set_base = load_dataset(
-            "science-of-finetuning/fineweb-1m-sample", split="validation"
-        )["text"]
-        lmsys_column = "text" if args.lmsys_format == "chat" else "text_base_format"
-        test_set_chat = load_dataset(
-            "science-of-finetuning/lmsys-chat-1m-gemma-formatted",
-            split="validation",
-        )[lmsys_column]
-        test_set_base = test_set_base[: len(test_set_base) // 2]
-        test_set_chat = test_set_chat[: len(test_set_chat) // 2]
-        if args.testing:
-            test_set_base = test_set_base[:100]
-            test_set_chat = test_set_chat[:100]
-
-        # Load models
-        base_model = load_model(
-            args.base_model,
-            torch_dtype=th.bfloat16,
-            attn_implementation="eager",
-            dispatch=True,
-            device_map=args.base_device,
-        )
-        chat_model = load_model(
-            args.chat_model,
-            torch_dtype=th.bfloat16,
-            attn_implementation="eager",
-            dispatch=True,
-            device_map=args.chat_device,
-        )
-=======
         project = "quantile-activating-examples"
         if args.test:
             project = "test-" + project
@@ -574,7 +418,6 @@
         latent_activation_cache = LatentActivationCache(
             args.latent_activation_cache_path / args.crosscoder, expand=False
         ).to(device)
->>>>>>> 1516973c
 
         # Create save directory if it doesn't exist
         save_path.mkdir(parents=True, exist_ok=True)
@@ -591,37 +434,6 @@
         )
 
         wandb.finish()
-<<<<<<< HEAD
-    repo = df_hf_repo[args.crosscoder]
-
-    # Load new examples
-    chat_examples = th.load(save_path / "chat/chat_final.pt")
-    base_examples = th.load(save_path / "base/base_final.pt")
-    chat_base_examples = merge_max_examples(chat_examples, base_examples, n=args.n)
-    # Upload files to HF
-    for file, file_name, examples in [
-        ("base/base_final", "base_examples", base_examples),
-        ("chat/chat_final", "chat_examples", chat_examples),
-        ("chat_base_examples", "chat_base_examples", chat_base_examples),
-    ]:
-        # Try to merge with existing examples from HF
-        try:
-            dl_path = hf_hub_download(
-                repo_id=repo, filename=f"{file_name}.pt", repo_type="dataset"
-            )
-            existing_examples = th.load(dl_path)
-            examples = merge_max_examples(examples, existing_examples, n=args.n)
-        except EntryNotFoundError:
-            print(f"No existing file for {file_name}")
-
-        # Save updated results
-        th.save(examples, save_path / f"{file}.pt")
-        max_act_exs_to_db(examples, save_path / f"{file}.db", overwrite=True)
-        if args.upload and not args.testing:
-            # Upload to HF
-            for ftype in ["pt", "db"]:
-                file_path = save_path / f"{file}.{ftype}"
-=======
 
     # Upload to HuggingFace Hub
     repo = "science-of-finetuning/diffing-stats-" + args.crosscoder
@@ -632,16 +444,11 @@
             file_path = save_path / f"{name}.{ftype}"
             print(f"Uploading {file_path} to {repo}")
             if file_path.exists():
->>>>>>> 1516973c
                 hf_api.upload_file(
                     repo_id=repo,
                     repo_type="dataset",
                     path_or_fileobj=file_path,
-<<<<<<< HEAD
-                    path_in_repo=f"{file_name}.{ftype}",
-=======
                     path_in_repo=f"{name}.{ftype}",
->>>>>>> 1516973c
                 )
 
 
