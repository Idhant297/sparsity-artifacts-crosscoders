{
 "cells": [
  {
   "cell_type": "code",
   "execution_count": null,
   "metadata": {},
   "outputs": [],
   "source": [
    "! pip install -U kaleido && pip install git+https://github.com/jkminder/pycolors.git && pip install -e .../dictionary_learning"
   ]
  },
  {
   "cell_type": "code",
<<<<<<< HEAD
   "execution_count": 4,
=======
   "execution_count": null,
>>>>>>> 1e10e6a3
   "metadata": {},
   "outputs": [
    {
     "name": "stdout",
     "output_type": "stream",
     "text": [
      "The autoreload extension is already loaded. To reload it, use:\n",
      "  %reload_ext autoreload\n"
     ]
    }
   ],
   "source": [
    "%load_ext autoreload\n",
    "%autoreload 2\n",
    "import sys\n",
    "\n",
    "sys.path.append(\"../\")\n",
    "from transformers import AutoModelForCausalLM, AutoTokenizer\n",
    "from dictionary_learning.cache import ActivationCache\n",
    "from dictionary_learning.dictionary import CrossCoder\n",
    "from datasets import load_from_disk, load_dataset\n",
    "from loguru import logger\n",
    "import torch as th\n",
    "from nnsight import LanguageModel\n",
    "from pathlib import Path\n",
    "from pycolors import TailwindColorPalette\n",
    "import os\n",
    "from tools.feature_analysis import plot_feature_freq, plot_feature_diff\n",
    "from pathlib import Path\n",
    "# from dlabutils import model_path"
   ]
  },
  {
   "cell_type": "code",
   "execution_count": 8,
   "metadata": {},
   "outputs": [],
   "source": [
    "cc_name = \"l13-mu4.1e-02-lr1e-04\"\n",
    "stats_path = Path(\"../stats/\")\n",
    "save_dir = Path(f\"../plots/\") / model_name\n",
    "base_dir = Path(f\"../results/eval_crosscoder/{cc_name}_ae_final/data\")\n",
    "\n",
    "os.makedirs(save_dir, exist_ok=True)\n",
    "\n",
    "stats_fineweb = th.load(stats_path / model_name / \"fineweb.pt\", map_location=\"cpu\")\n",
    "stats_lmsys = th.load(stats_path / model_name / \"lmsys.pt\", map_location=\"cpu\")"
   ]
  },
  {
   "cell_type": "code",
   "execution_count": null,
   "metadata": {},
   "outputs": [],
   "source": [
    "for rescaled in [True, False]:\n",
    "    for split in [\"joint\", \"instruction\", \"base\"]:\n",
    "        plot_feature_freq(\n",
    "            save_dir,\n",
    "            stats_fineweb,\n",
    "            stats_lmsys,\n",
    "            group_name=\"base\",\n",
    "            split=split,\n",
    "            rescaled=True,\n",
    "            topk=200,\n",
    "            indices_path=base_dir,\n",
    "            save=True,\n",
    "        )\n",
    "        plot_feature_freq(\n",
    "            save_dir,\n",
    "            stats_fineweb,\n",
    "            stats_lmsys,\n",
    "            group_name=\"instruction\",\n",
    "            split=split,\n",
    "            rescaled=True,\n",
    "            topk=200,\n",
    "            indices_path=base_dir,\n",
    "            save=True,\n",
    "        )\n",
    "        plot_feature_freq(\n",
    "            save_dir,\n",
    "            stats_fineweb,\n",
    "            stats_lmsys,\n",
    "            group_name=\"shared\",\n",
    "            split=split,\n",
    "            rescaled=True,\n",
    "            topk=200,\n",
    "            indices_path=base_dir,\n",
    "            save=True,\n",
    "        )\n",
    "        plot_feature_freq(\n",
    "            save_dir,\n",
    "            stats_fineweb,\n",
    "            stats_lmsys,\n",
    "            group_name=None,\n",
    "            split=split,\n",
    "            rescaled=True,\n",
    "            topk=200,\n",
    "            indices_path=base_dir,\n",
    "            save=True,\n",
    "        )"
   ]
  },
  {
   "cell_type": "code",
   "execution_count": null,
   "metadata": {},
   "outputs": [],
   "source": [
    "for rescaled in [True, False]:\n",
    "    for group in [\"base\", \"instruction\", \"shared\", None]:\n",
    "        plot_feature_diff(\n",
    "            save_dir,\n",
    "            stats_fineweb,\n",
    "            stats_lmsys,\n",
    "            group_name=group,\n",
    "            rescaled=rescaled,\n",
    "            indices_path=base_dir,\n",
    "            save=True,\n",
    "        )"
   ]
  },
  {
   "cell_type": "code",
   "execution_count": 11,
   "metadata": {},
   "outputs": [
    {
     "data": {
      "text/plain": [
       "CombinedFeatureStatistics(rescaled=FeatureStatistics(base=FeatureStatistic(avg_activation=tensor([2.2304e-03, 1.0332e-03, 7.5188e-06,  ..., 9.1480e-04, 4.0949e-04,\n",
       "        1.1720e-04]), non_zero_counts=tensor([10947,  6632,   107,  ...,  1240, 12559,   622]), total_tokens=tensor(11930591), is_normalized=True), instruction=FeatureStatistic(avg_activation=tensor([0.0147, 0.0014, 0.0002,  ..., 0.0016, 0.0015, 0.0003]), non_zero_counts=tensor([133964,   6756,   2800,  ...,   2771,   9807,   1869]), total_tokens=tensor(11930591), is_normalized=True), joint=FeatureStatistic(avg_activation=tensor([2.0735e-03, 2.1034e-03, 1.0883e-05,  ..., 4.4947e-03, 2.0572e-03,\n",
       "        4.9375e-04]), non_zero_counts=tensor([8070, 1591,   46,  ..., 1170, 3028,  374]), total_tokens=tensor(11930591), is_normalized=True), abs_activation_diff=tensor([-0.0125, -0.0004, -0.0002,  ..., -0.0007, -0.0011, -0.0001]), rel_activation_diff=tensor([0.0717, 0.4868, 0.0349,  ..., 0.2005, 0.5493, 0.2123]), either_non_zero_counts=tensor([144213,  12573,   2895,  ...,   3071,  20980,   2269]), is_normalized=True), normal=FeatureStatistics(base=FeatureStatistic(avg_activation=tensor([5.0228e-03, 1.4769e-03, 7.6821e-06,  ..., 8.4694e-04, 6.5530e-04,\n",
       "        1.3756e-04]), non_zero_counts=tensor([10947,  6632,   107,  ...,  1240, 12559,   622]), total_tokens=tensor(11930591), is_normalized=True), instruction=FeatureStatistic(avg_activation=tensor([0.0234, 0.0015, 0.0002,  ..., 0.0014, 0.0018, 0.0003]), non_zero_counts=tensor([133964,   6756,   2800,  ...,   2771,   9807,   1869]), total_tokens=tensor(11930591), is_normalized=True), joint=FeatureStatistic(avg_activation=tensor([1.9292e-03, 1.2647e-03, 5.4740e-06,  ..., 1.9862e-03, 1.4398e-03,\n",
       "        2.6827e-04]), non_zero_counts=tensor([8070, 1591,   46,  ..., 1170, 3028,  374]), total_tokens=tensor(11930591), is_normalized=True), abs_activation_diff=tensor([-1.8338e-02,  2.9697e-06, -1.5316e-04,  ..., -5.0958e-04,\n",
       "        -1.1781e-03, -1.2863e-04]), rel_activation_diff=tensor([0.0719, 0.4917, 0.0349,  ..., 0.2092, 0.5525, 0.2161]), either_non_zero_counts=tensor([144213,  12573,   2895,  ...,   3071,  20980,   2269]), is_normalized=True))"
      ]
     },
     "execution_count": 11,
     "metadata": {},
     "output_type": "execute_result"
    }
   ],
   "source": [
    "stats_lmsys"
   ]
  },
  {
   "cell_type": "code",
   "execution_count": 25,
   "metadata": {},
   "outputs": [
    {
     "name": "stderr",
     "output_type": "stream",
     "text": [
      "/tmp/ipykernel_1912165/3879260724.py:4: FutureWarning: You are using `torch.load` with `weights_only=False` (the current default value), which uses the default pickle module implicitly. It is possible to construct malicious pickle data which will execute arbitrary code during unpickling (See https://github.com/pytorch/pytorch/blob/main/SECURITY.md#untrusted-models for more details). In a future release, the default value for `weights_only` will be flipped to `True`. This limits the functions that could be executed during unpickling. Arbitrary objects will no longer be allowed to be loaded via this mode unless they are explicitly allowlisted by the user via `torch.serialization.add_safe_globals`. We recommend you start setting `weights_only=True` for any use case where you don't have full control of the loaded file. Please open an issue on GitHub for any issues related to this experimental feature.\n",
      "  indices = th.load(base_dir / \"only_it_decoder_feature_indices.pt\", map_location=\"cpu\")\n"
     ]
    }
   ],
   "source": [
    "# Get Fossil Features\n",
    "# Load instruction only indices\n",
    "from tools.feature_utils import indices_to_mask, mask_to_indices\n",
    "indices = th.load(base_dir / \"only_it_decoder_feature_indices.pt\", map_location=\"cpu\")\n",
    "mask = indices_to_mask(indices, stats_lmsys.rescaled.base.avg_activation.shape[0])"
   ]
  },
  {
   "cell_type": "code",
   "execution_count": 26,
   "metadata": {},
   "outputs": [
    {
     "data": {
      "text/plain": [
       "45"
      ]
     },
     "execution_count": 26,
     "metadata": {},
     "output_type": "execute_result"
    }
   ],
   "source": [
    "lmsys_it_fossil_mask = mask & (stats_lmsys.rescaled.rel_activation_diff > 0.95)\n",
    "lmsys_it_fossil_indices = mask_to_indices(lmsys_it_fossil_mask)\n",
    "len(lmsys_it_fossil_indices)"
   ]
  },
  {
   "cell_type": "code",
   "execution_count": 27,
   "metadata": {},
   "outputs": [],
   "source": [
    "th.save(lmsys_it_fossil_indices, base_dir / \"lmsys_it_fossil_indices.pt\")"
   ]
  },
  {
   "cell_type": "code",
   "execution_count": 28,
   "metadata": {},
   "outputs": [
    {
     "data": {
      "text/plain": [
       "PosixPath('/dlabscratch1/cdumas/representation-structure-comparison/notebooks/results/eval_crosscoder/l13-mu4.1e-02-lr1e-04_ae_final/data/lmsys_it_fossil_indices.pt')"
      ]
     },
     "execution_count": 28,
     "metadata": {},
     "output_type": "execute_result"
    }
   ],
   "source": [
    "base_dir / \"lmsys_it_fossil_indices.pt\""
   ]
  },
  {
   "cell_type": "code",
   "execution_count": 31,
   "metadata": {},
   "outputs": [],
   "source": [
    "for fossil in lmsys_it_fossil_indices:\n",
    "    assert fossil in indices"
   ]
  },
  {
   "cell_type": "code",
   "execution_count": null,
   "metadata": {},
   "outputs": [],
   "source": [
    "stats_lmsys"
   ]
  },
  {
   "cell_type": "code",
   "execution_count": null,
   "metadata": {},
   "outputs": [],
   "source": [
    "model_name = \"l13-mu4.1e-02-lr1e-04\"\n",
    "stats_path = Path(f\"/dlabscratch1/jminder/repositories/representation-structure-comparison/stats/\")\n",
    "save_dir = Path(f\"/dlabscratch1/jminder/repositories/representation-structure-comparison/plots/\") / model_name\n",
    "base_dir = Path(f\"/dlabscratch1/cdumas/representation-structure-comparison/notebooks/results/eval_crosscoder/l13-mu4.1e-02-lr1e-04_ae_final/data\")\n",
    "\n",
    "os.makedirs(save_dir, exist_ok=True)\n",
    "\n",
    "stats_fineweb = th.load(stats_path / model_name / \"fineweb.pt\").to(\"cpu\")\n",
    "stats_lmsys = th.load(stats_path / model_name / \"lmsys.pt\").to(\"cpu\")"
   ]
  },
  {
   "cell_type": "code",
   "execution_count": null,
   "metadata": {},
   "outputs": [],
   "source": [
    "lmsys_it_fossil_mask = mask & (stats_lmsys.rescaled.rel_activation_diff > 0.95)\n",
    "lmsys_it_fossil_indices = mask_to_indices(lmsys_it_fossil_mask)\n",
    "len(lmsys_it_fossil_indices)"
   ]
  },
  {
   "cell_type": "code",
   "execution_count": 27,
   "metadata": {},
   "outputs": [],
   "source": [
    "th.save(lmsys_it_fossil_indices, base_dir / \"lmsys_it_fossil_indices.pt\")"
   ]
  },
  {
   "cell_type": "code",
   "execution_count": null,
   "metadata": {},
   "outputs": [],
   "source": [
    "base_dir / \"lmsys_it_fossil_indices.pt\""
   ]
  },
  {
   "cell_type": "code",
   "execution_count": 31,
   "metadata": {},
   "outputs": [],
   "source": [
    "for fossil in lmsys_it_fossil_indices:\n",
    "    assert fossil in indices"
   ]
  },
  {
   "cell_type": "code",
   "execution_count": null,
   "metadata": {},
   "outputs": [],
   "source": [
    "stats_lmsys"
   ]
  },
  {
   "cell_type": "code",
   "execution_count": null,
   "metadata": {},
   "outputs": [],
   "source": [
    "# Get Fossil Features\n",
    "# Load instruction only indices\n",
    "from tools.feature_utils import indices_to_mask, mask_to_indices\n",
    "indices = th.load(base_dir / \"only_it_decoder_feature_indices.pt\", map_location=\"cpu\")\n",
    "mask = indices_to_mask(indices, stats_lmsys.rescaled.base.avg_activation.shape[0])"
   ]
  },
  {
   "cell_type": "code",
   "execution_count": null,
   "metadata": {},
   "outputs": [],
   "source": [
    "lmsys_it_fossil_mask = mask & (stats_lmsys.rescaled.rel_activation_diff > 0.95)\n",
    "lmsys_it_fossil_indices = mask_to_indices(lmsys_it_fossil_mask)\n",
    "len(lmsys_it_fossil_indices)"
   ]
  },
  {
   "cell_type": "code",
   "execution_count": 27,
   "metadata": {},
   "outputs": [],
   "source": [
    "th.save(lmsys_it_fossil_indices, base_dir / \"lmsys_it_fossil_indices.pt\")"
   ]
  },
  {
   "cell_type": "code",
   "execution_count": null,
   "metadata": {},
   "outputs": [],
   "source": [
    "base_dir / \"lmsys_it_fossil_indices.pt\""
   ]
  },
  {
   "cell_type": "code",
   "execution_count": 31,
   "metadata": {},
   "outputs": [],
   "source": [
    "for fossil in lmsys_it_fossil_indices:\n",
    "    assert fossil in indices"
   ]
  },
  {
   "cell_type": "code",
   "execution_count": null,
   "metadata": {},
   "outputs": [],
   "source": []
  }
 ],
 "metadata": {
  "kernelspec": {
   "display_name": "default",
   "language": "python",
   "name": "python3"
  },
  "language_info": {
   "codemirror_mode": {
    "name": "ipython",
    "version": 3
   },
   "file_extension": ".py",
   "mimetype": "text/x-python",
   "name": "python",
   "nbconvert_exporter": "python",
   "pygments_lexer": "ipython3",
   "version": "3.11.9"
  }
 },
 "nbformat": 4,
 "nbformat_minor": 2
}<|MERGE_RESOLUTION|>--- conflicted
+++ resolved
@@ -11,11 +11,7 @@
   },
   {
    "cell_type": "code",
-<<<<<<< HEAD
-   "execution_count": 4,
-=======
-   "execution_count": null,
->>>>>>> 1e10e6a3
+   "execution_count": null,
    "metadata": {},
    "outputs": [
     {
