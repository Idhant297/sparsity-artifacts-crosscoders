"""
Analyze a given crosscoder as shown in the paper.

1. Compute crosscoder latent activations on validation set
2. Run eval_crosscoder notebook
"""

from run_notebook import run_notebook
import time
import os
from argparse import ArgumentParser
from pathlib import Path
import numpy as np
import matplotlib.pyplot as plt
import pandas as pd
import torch as th
from transformers import AutoTokenizer

from tools.utils import dict_to_args, auto_device, load_hf_model
from tools.tokenization_utils import patch_tokenizer
from tools.cc_utils import load_latent_df, push_latent_df, load_dictionary_model
from scripts import (
    collect_dictionary_activations,
    collect_activating_examples,
    compute_latent_stats,
    compute_scalers,
    kl_experiment,
    compute_latents_template_stats,
)
from tools.configs import MODEL_CONFIGS
from scripts.eval_betas import (
    load_betas_results,
    add_possible_cols,
    plot_error_vs_reconstruction,
    plot_ratio_histogram,
    plot_beta_distribution_histograms,
    plot_correlation_with_frequency,
    plot_rank_distributions,
    plot_beta_ratios_template_perc,
)
from tools.cache_utils import LatentActivationCache
from loguru import logger


os.environ["TOKENIZERS_PARALLELISM"] = "false"


def frequency_plot(df: pd.DataFrame):
    # Get unique tags for grouping
    tags = df["tag"].unique()

    # Create figure
    fig = plt.figure(figsize=(6, 3.5))
    ax = fig.add_subplot(111)

    # Colors matching the other plot
    colors = {
        "Chat only": "C0",
        "Base only": "C1",
        "Shared": "C2",
        "Other": "darkgray",
    }

    # Apply log transformation to frequency data
    all_freqs = np.concatenate(
        [
            np.log10(
                df[(df["tag"] == tag) & (df["lmsys_freq"] > 1e-8)]["lmsys_freq"] + 1e-10
            )
            for tag in tags
        ]
    )

    # Determine bin edges in log space
    bins = np.linspace(min(all_freqs), max(all_freqs), 30)
    bin_width = bins[1] - bins[0]

    # Calculate bar width and offsets
    n_tags = len(tags)
    single_bar_width = bin_width / (n_tags)  # Add 1 for spacing
    offsets = np.linspace(
        -bin_width / 2 + single_bar_width / 2,
        bin_width / 2 - single_bar_width / 2,
        n_tags,
    )

    # Plot histogram for each tag
    for tag, offset in zip(tags, offsets):
        tag_data = df[df["tag"] == tag]
        # Apply log transformation to the data
        log_freqs = np.log10(
            tag_data["lmsys_freq"] + 1e-10
        )  # Add small constant to avoid log(0)
        counts, _ = np.histogram(log_freqs, bins=bins)
        normalized_counts = counts / counts.sum()
        bin_centers = (bins[:-1] + bins[1:]) / 2

        ax.bar(
            bin_centers + offset,
            normalized_counts,
            width=single_bar_width,
            alpha=1.0,
            label=tag.replace("Chat only", "Chat-only").replace(
                "Base only", "Base-only"
            ),
            color=colors[tag],
        )

    # Styling
    plt.rcParams["text.usetex"] = True
    plt.rcParams.update({"font.size": 20})

    ax.grid(True, alpha=0.15)

    # Use more human-readable tick values at nice round numbers
    log_ticks = np.array([-10, -8, -6, -4, -2])  # Powers of 10 for cleaner values
    log_ticks = log_ticks[
        np.logical_and(log_ticks >= min(all_freqs), log_ticks <= max(all_freqs))
    ]
    if len(log_ticks) < 3:  # Ensure we have enough ticks
        log_ticks = np.linspace(min(all_freqs), max(all_freqs), 5)
        log_ticks = np.round(log_ticks)  # Round to integers for cleaner display

    ax.set_xticks(log_ticks)
    ax.set_xticklabels(
        [f"$10^{{{int(x)}}}$" for x in log_ticks]
    )  # Use LaTeX for cleaner display

    ax.set_xlabel("Latent Frequency (log scale)")
    ax.set_ylabel("Density")

    # Move legend below plot
    ax.legend(fontsize=16, loc="upper left")

    plt.savefig("latent_frequency_histogram.pdf", bbox_inches="tight")
    plt.show()


def make_beta_df(
    crosscoder: str,
    data_dir: Path,
    results_dir: Path,
    chat_specific_indices: list[int],
    shared_indices: list[int],
):
    betas_dir = data_dir / "results" / "closed_form_scalars"
    cc_name = crosscoder.replace("/", "_")
    plots_dir = results_dir / "closed_form_scalars" / cc_name
    plots_dir.mkdir(parents=True, exist_ok=True)

    configs = {
        "normal": {
            model: {
                target: (f"{model}_{target}", "")
                for target in [
                    "error",
                    "reconstruction",
                    "activation",
                    "activation_no_bias",
                ]
            }
            for model in ["base", "chat"]
        },
    }

    df = load_latent_df(crosscoder)
    all_betas, count_active = load_betas_results(
        betas_dir / cc_name / "all_latents", configs
    )
    chat_error_betas, count_active_chat = load_betas_results(
        betas_dir / cc_name / "effective_chat_only_latents", configs
    )
    shared_error_betas, count_active_shared = load_betas_results(
        betas_dir / cc_name / "shared_baseline_latents", configs
    )

    df = add_possible_cols(df, df.index.tolist(), all_betas)
    df = add_possible_cols(df, chat_specific_indices, chat_error_betas)
    df = add_possible_cols(df, shared_indices, shared_error_betas)
    df_path = results_dir / cc_name / "latent_df.csv"
    df_path.parent.mkdir(exist_ok=True)
    if df_path.exists():
        logger.info(
            f"Updating local latent df at {df_path}, old df will be backed up to {df_path}.{int(time.time())}"
        )
        df_path.rename(df_path.with_suffix(f".{int(time.time())}.csv"))
    df.to_csv(df_path)
    logger.info(f"Saved latent df with betas to {df_path}")
    return df


def make_betas_plots(
    df: pd.DataFrame,
    chat_specific_indices: list[int],
    shared_indices: list[int],
    plots_dir: Path,
):
    target_df = df.iloc[chat_specific_indices]
    baseline_df = df.iloc[shared_indices]
    plot_error_vs_reconstruction(target_df, baseline_df, plots_dir, variant="standard")
    plot_error_vs_reconstruction(
        target_df, baseline_df, plots_dir, variant="custom_color"
    )
    plot_error_vs_reconstruction(target_df, baseline_df, plots_dir, variant="poster")

    plot_ratio_histogram(target_df, baseline_df, plots_dir, ratio_type="error")
    plot_ratio_histogram(target_df, baseline_df, plots_dir, ratio_type="reconstruction")

    plot_beta_distribution_histograms(target_df, plots_dir)
    plot_correlation_with_frequency(df, plots_dir)
    plot_rank_distributions(target_df, plots_dir)
    beta_ratio_error = df["beta_ratio_error"]
    beta_ratio_reconstruction = df["beta_ratio_reconstruction"]
    mask = ~np.isnan(beta_ratio_error) & ~np.isnan(beta_ratio_reconstruction)
    beta_ratio_error_clean = beta_ratio_error[mask]
    beta_ratio_reconstruction_clean = beta_ratio_reconstruction[mask]
    error_ranks = beta_ratio_error_clean.rank()
    reconstruction_ranks = beta_ratio_reconstruction_clean.rank()
    print(
        f"Beta ratio error ranks range: {error_ranks.min():.0f} to {error_ranks.max():.0f}"
    )
    print(
        f"Beta ratio reconstruction ranks range: {reconstruction_ranks.min():.0f} to {reconstruction_ranks.max():.0f}"
    )


# python crosscoder_analysis_pipeline.py gemma-2-2b-L13-k100-lr1e-04-local-shuffling-Decoupled --layer 13 --data-dir /workspace/data/ --results-dir /workspace/data/results
if __name__ == "__main__":
    parser = ArgumentParser()
    parser.add_argument("crosscoder", type=str)
    parser.add_argument("--test", action="store_true")
    parser.add_argument(
        "--data-dir",
        type=Path,
        default=Path("./data/"),
    )
    parser.add_argument("--results-dir", type=Path, default=Path("./results"))
    parser.add_argument("--base-model", type=str, default="google/gemma-2-2b")
    parser.add_argument("--chat-model", type=str, default="google/gemma-2-2b-it")
    parser.add_argument("--tokenizer", type=str, default=None)
    parser.add_argument("--layer", type=int, required=True)
    parser.add_argument("--no-upload", action="store_false", dest="upload_to_hub")
    parser.add_argument("--lmsys-col", type=str, default="")
    parser.add_argument(
        "--kl-dataset",
        type=str,
        default="science-of-finetuning/ultrachat_200k_gemma-2-2b-it-generated",
        help="Dataset to use for KL experiment",
    )
    parser.add_argument(
        "--num-effective-chat-only-latents",
        type=int,
        default=3176,
        help="Amount of latents to consider as chat-only",
    )
    parser.add_argument(
        "--chat-model-idx",
        type=int,
        default=1,
        help="Index of the chat model in the stacked activation cache",
    )
    parser.add_argument("--batch-size-kl", type=int, default=6)
    parser.add_argument("--skip-token-level-replacement", action="store_true")
    args = parser.parse_args()
    if args.chat_model_idx != 1:
        c = input(
            f"Chat model idx set to {args.chat_model_idx} != 1. Some of the analysis pipeline will not work as expected (e.g. kl experiment). Continue? y/(n)"
        )
        if c != "y":
            exit()

    latent_activations_dir = args.data_dir / "latent_activations"
    activation_store_dir = args.data_dir / "activations"
    if args.tokenizer is None:
        args.tokenizer = args.chat_model
<<<<<<< HEAD
    # collect_dictionary_activations(
    #     dictionary_model=args.crosscoder,
    #     latent_activations_dir=latent_activations_dir,
    #     base_model=args.base_model,
    #     chat_model=args.chat_model,
    #     layer=args.layer,
    #     upload_to_hub=args.upload_to_hub,
    #     split="validation",
    #     load_from_disk=True
    # )
=======
>>>>>>> bcf7940a
    # run_notebook(
    #     notebook="eval_crosscoder",
    #     crosscoder=args.crosscoder,
    #     extra_args=dict_to_args(upload=args.upload_to_hub, overwrite=True),
    # )
    scaler_lmsys_split = (
        "train" if args.lmsys_col is None else f"train-col{args.lmsys_col}"
    )
    # compute_scalers(
    #     dictionary_model=args.crosscoder,
    #     layer=args.layer,
    #     activation_store_dir=activation_store_dir,
    #     results_dir=args.results_dir,
    #     base_model=args.base_model,
    #     chat_model=args.chat_model,
    #     lmsys_split=scaler_lmsys_split,
    #     target_model_idx=1,
    #     chat_activation=True,
    #     base_activation=True,
    #     chat_reconstruction=True,
    #     base_reconstruction=True,
    #     chat_activation_no_bias=True,
    #     base_activation_no_bias=True,
    #     chat_error=False,
    #     base_error=False,
    # )
    df = load_latent_df(args.crosscoder)
    if args.num_effective_chat_only_latents == -1:
        effective_chat_latents_indices = df.query("tag == 'Chat only'").index.tolist()
    else:
        effective_chat_latents_indices = (
            df.sort_values(by="dec_norm_diff", ascending=True)
            .head(args.num_effective_chat_only_latents)
            .index.tolist()
        )
    shared_baseline_indices = (
        df[df["tag"] == "Shared"]
        .sample(n=len(effective_chat_latents_indices), random_state=42)
        .index.tolist()
    )
    # compute_scalers(
    #     dictionary_model=args.crosscoder,
    #     layer=args.layer,
    #     activation_store_dir=activation_store_dir,
    #     results_dir=args.results_dir,
    #     base_model=args.base_model,
    #     chat_model=args.chat_model,
    #     target_model_idx=1,
    #     chat_error=True,
    #     # base_error=True,
    #     latent_indices=effective_chat_latents_indices,
    #     latent_indices_name="effective_chat_only_latents",
    #     lmsys_split=scaler_lmsys_split,
    # )
    # compute_scalers(
    #     dictionary_model=args.crosscoder,
    #     layer=args.layer,
    #     activation_store_dir=activation_store_dir,
    #     results_dir=args.results_dir,
    #     base_model=args.base_model,
    #     chat_model=args.chat_model,
    #     target_model_idx=1,
    #     chat_error=True,
    #     # base_error=True,
    #     latent_indices=shared_baseline_indices,
    #     latent_indices_name="shared_baseline_latents",
    #     lmsys_split=scaler_lmsys_split,
    # )
    # df = make_beta_df(
    #     args.crosscoder,
    #     args.data_dir,
    #     args.results_dir,
    #     effective_chat_latents_indices,
    #     shared_baseline_indices,
    # )
    # chat_only_indices = df[df["tag"] == "Chat only"].index.tolist()
    # if args.upload_to_hub:
    #     push_latent_df(
    #         df,
    #         crosscoder=args.crosscoder,
    #         confirm=False,
    #         commit_message="Added betas columns to df",
    #     )
    # make_betas_plots(
    #     df,
    #     chat_only_indices,
    #     shared_baseline_indices,
    #     args.results_dir / "closed_form_scalars" / args.crosscoder,
    # )
    # compute_latent_activations(
    #     dictionary_model=args.crosscoder,
    #     latent_activations_dir=latent_activations_dir,
    #     base_model=args.base_model,
    #     chat_model=args.chat_model,
    #     layer=args.layer,
    #     upload_to_hub=args.upload_to_hub,
    #     split="validation",
    #     lmsys_col=args.lmsys_col,
    # )
    # latent_activation_cache = LatentActivationCache(
    #     latent_activations_dir / args.crosscoder, expand=False, use_sparse_tensor=False
    # )
    # tokenizer = AutoTokenizer.from_pretrained(args.tokenizer)
    # collect_activating_examples(
    #     crosscoder=args.crosscoder,
    #     bos_token_id=tokenizer.bos_token_id,
    #     latent_activation_cache=latent_activation_cache,
    #     n=100,
    #     min_threshold=1e-4,
    #     quantiles=[0.25, 0.5, 0.75, 0.95, 1.0],
    #     save_path=Path("results/quantile_examples"),
    #     test=args.test,
    #     only_upload=True,
    # )
    # compute_latent_stats(
    #     crosscoder=args.crosscoder,
    #     latent_activation_cache=latent_activation_cache,
    #     layer=args.layer,
    #     confirm=False,
    # )

    tokenizer = patch_tokenizer(
        AutoTokenizer.from_pretrained(args.chat_model), args.chat_model
    )
    # compute_latents_template_stats(
    #     tokenizer=tokenizer,
    #     crosscoder=args.crosscoder,
    #     latent_activation_cache=latent_activation_cache,
    #     max_activations=latent_activation_cache.max_activations,
    #     save_path=args.results_dir / "latents_template_stats",
    #     test=args.test,
    # )
    # df = pd.read_csv(
    #     args.results_dir / "latents_template_stats" / "latent_stats_global.csv"
    # )
    # plot_beta_ratios_template_perc(
    #     df.query("tag == 'Chat only'"),
    #     df[df["lmsys_ctrl_%"] > 0.5].query("tag == 'Chat only'"),
    #     args.results_dir / args.crosscoder,
    # )
    dictionary = load_dictionary_model(args.crosscoder).to(auto_device())
    base_model = load_hf_model(args.base_model, torch_dtype=th.bfloat16)
    chat_model = load_hf_model(args.chat_model, torch_dtype=th.bfloat16)
    if args.base_model in MODEL_CONFIGS and not args.skip_token_level_replacement:
        token_level_replacement = MODEL_CONFIGS[args.base_model][
            "token_level_replacement"
        ]
        logger.info(f"Using token level replacement: {token_level_replacement}")
    else:
        if args.base_model in MODEL_CONFIGS:
            logger.info(
                f"Skipping token level replacement for {args.base_model} as --skip-token-level-replacement flag is set"
            )
        else:
            logger.info(
                f"Skipping token level replacement for {args.base_model} as it is not in MODEL_CONFIGS"
            )
        token_level_replacement = None
    kl_experiment(
        dictionary=dictionary,
        base_model=base_model,
        chat_model=chat_model,
        tokenizer_name=args.chat_model,
        dictionary_name=args.crosscoder,
        # model_name=args.chat_model,
        # dataset_name="science-of-finetuning/ultrachat_200k_gemma-2-2b-it-generated",
        dataset_name="science-of-finetuning/lmsys-chat-1m-chat-formatted",
        split="validation",
        latent_df=df,
        chat_only_indices=effective_chat_latents_indices,
        layer_to_stop=args.layer,
        max_seq_len=1024,
        # dataset_col="messages",
        dataset_col="conversation",
        batch_size=args.batch_size_kl,
        test=args.test,
        token_level_replacement=token_level_replacement,
    )<|MERGE_RESOLUTION|>--- conflicted
+++ resolved
@@ -273,19 +273,6 @@
     activation_store_dir = args.data_dir / "activations"
     if args.tokenizer is None:
         args.tokenizer = args.chat_model
-<<<<<<< HEAD
-    # collect_dictionary_activations(
-    #     dictionary_model=args.crosscoder,
-    #     latent_activations_dir=latent_activations_dir,
-    #     base_model=args.base_model,
-    #     chat_model=args.chat_model,
-    #     layer=args.layer,
-    #     upload_to_hub=args.upload_to_hub,
-    #     split="validation",
-    #     load_from_disk=True
-    # )
-=======
->>>>>>> bcf7940a
     # run_notebook(
     #     notebook="eval_crosscoder",
     #     crosscoder=args.crosscoder,
@@ -375,7 +362,7 @@
     #     shared_baseline_indices,
     #     args.results_dir / "closed_form_scalars" / args.crosscoder,
     # )
-    # compute_latent_activations(
+    # collect_dictionary_activations(
     #     dictionary_model=args.crosscoder,
     #     latent_activations_dir=latent_activations_dir,
     #     base_model=args.base_model,
