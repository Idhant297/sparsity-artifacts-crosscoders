--- conflicted
+++ resolved
@@ -412,17 +412,12 @@
         base_model=base_model,
         chat_model=chat_model,
         tokenizer=tokenizer,
-<<<<<<< HEAD
         # dataset_name="science-of-finetuning/ultrachat_200k_gemma-2-2b-it-generated",
         dataset_name="science-of-finetuning/lmsys-chat-1m-chat-formatted",
-=======
-        dataset_name="science-of-finetuning/ultrachat_200k_gemma-2-2b-it-generated",
-        dataset_col="messages",
->>>>>>> 99f57d72
         split="train",
         latent_df=df,
         chat_only_indices=effective_chat_latents_indices,
         layer_to_stop=args.layer,
         max_seq_len=1024,
-        dataset_col=args.lmsys_col
+        dataset_col=args.lmsys_col if args.lmsys_col else "messages"
     )