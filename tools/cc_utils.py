import json
import warnings
from collections import defaultdict
from pathlib import Path
from tempfile import TemporaryDirectory
from typing import Literal
import sqlite3

import pandas as pd
import numpy as np
from pandas.io.formats.printing import pprint_thing
import torch as th
from transformers import AutoTokenizer
from huggingface_hub import hf_hub_download, hf_api
from huggingface_hub import HfApi

from dictionary_learning.dictionary import Dictionary

from dictionary_learning.dictionary import BatchTopKCrossCoder, CrossCoder
from dictionary_learning.trainers.batch_top_k import BatchTopKSAE
from nnterp import load_model
from tiny_dashboard import OfflineFeatureCentricDashboard
from tiny_dashboard.dashboard_implementations import CrosscoderOnlineFeatureDashboard
from ..CONFIG import HF_NAME

dfs = defaultdict(lambda: None)
df_hf_repo_legacy = {
    "l13_crosscoder": "science-of-finetuning/max-activating-examples-gemma-2-2b-l13-mu4.1e-02-lr1e-04",
    "Butanium/gemma-2-2b-crosscoder-l13-mu4.1e-02-lr1e-04": "science-of-finetuning/max-activating-examples-gemma-2-2b-l13-mu4.1e-02-lr1e-04",
    "connor": "science-of-finetuning/max-activating-examples-gemma-2-2b-l13-ckissane",
    "ckkissane/crosscoder-gemma-2-2b-model-diff": "science-of-finetuning/max-activating-examples-gemma-2-2b-l13-ckissane",
    "gemma-2-2b-crosscoder-l13-mu4.1e-02-lr1e-04": "science-of-finetuning/max-activating-examples-gemma-2-2b-l13-mu4.1e-02-lr1e-04",
    "science-of-finetuning/diffing-stats-gemma-2-2b-crosscoder-l13-mu4.1e-02-lr1e-04": "science-of-finetuning/max-activating-examples-gemma-2-2b-l13-mu4.1e-02-lr1e-04",
}


def stats_repo_id(crosscoder, author=HF_NAME):
    return f"{author}/diffing-stats-{crosscoder}"


def load_latent_df(crosscoder_or_path=None, author=HF_NAME):
    """Load the latent_df for the given crosscoder."""
    if crosscoder_or_path is None:
        crosscoder_or_path = "l13_crosscoder"
    if crosscoder_or_path in df_hf_repo_legacy:
        # LEGACY SUPPORT
        df_path = hf_hub_download(
            repo_id=df_hf_repo_legacy[crosscoder_or_path],
            filename="feature_df.csv",
            repo_type="dataset",
        )
    elif Path(crosscoder_or_path).exists():
        # Local model
        df_path = Path(crosscoder_or_path)
    else:
<<<<<<< HEAD
        repo_id = f"{author}/diffing-stats-{crosscoder_or_path}"
=======
        repo_id = stats_repo_id(crosscoder_or_path)
>>>>>>> b59de1f8
        try:
            df_path = hf_hub_download(
                repo_id=repo_id,
                filename="feature_df.csv",
                repo_type="dataset",
            )
        except Exception as e:
            raise ValueError(
                f"Failed to download latent_df for {crosscoder_or_path}: {e}"
            )
    df = pd.read_csv(df_path, index_col=0)
    return df


def push_latent_df(
    df,
    crosscoder=None,
    force=False,
    allow_remove_columns=None,
    commit_message=None,
    confirm=True,
    create_repo_if_missing=False,
    author=HF_NAME,
):
    """
    Push a new feature_df.csv to the hub.

    Args:
        df: the new df to push
        crosscoder: the crosscoder to push the df for
        force: if True, push the df even if there are missing columns
        allow_remove_columns: if not None, a list of columns to allow to be removed
        commit_message: the commit message to use for the push
        confirm: if True, ask the user to confirm the push
        create_repo_if_missing: if True, create the repository if it doesn't exist
    """
    if crosscoder is None:
        crosscoder = "l13_crosscoder"
    if not force or confirm:
        try:
            original_df = load_latent_df(crosscoder)
            original_columns = set(original_df.columns)
            new_columns = set(df.columns)
            allow_remove_columns = (
                set(allow_remove_columns) if allow_remove_columns is not None else set()
            )
            missing_columns = original_columns - new_columns
            added_columns = new_columns - original_columns
            shared_columns = original_columns & new_columns
            duplicated_columns = df.columns.duplicated()
            if duplicated_columns.any():
                raise ValueError(
                    f"Duplicated columns in uploaded df: {df.columns[duplicated_columns]}"
                )
            if len(missing_columns) > 0:
                real_missing_columns = missing_columns - allow_remove_columns
                if len(real_missing_columns) > 0 and not force:
                    raise ValueError(
                        f"Missing columns in uploaded df: {missing_columns}\n"
                        "If you want to upload the df anyway, set allow_remove_columns=your_removed_columns"
                        " or force=True"
                    )
                elif len(missing_columns) > 0 and len(real_missing_columns) == 0:
                    print(f"Removed columns in uploaded df: {missing_columns}")
                else:
                    warnings.warn(
                        f"Missing columns in uploaded df: {missing_columns}\n"
                        "Force=True -> Upload df anyway"
                    )

            if len(added_columns) > 0 and not force:
                print(f"Added columns in uploaded df: {added_columns}")

            for column in shared_columns:
                if original_df[column].dtype != df[column].dtype:
                    warnings.warn(
                        f"Column {column} has different dtype in original and new df"
                    )
                # diff the columns
                if "float" in str(original_df[column].dtype):
                    equal = np.allclose(
                        original_df[column].values, df[column].values, equal_nan=True
                    )
                else:
                    equal = original_df[column].equals(df[column])
                if not equal:
                    print(
                        f"Column {column} has different values in original and new df:"
                    )
                    if "float" in str(original_df[column].dtype):
                        diff_ratio = (
                            ~np.isclose(
                                original_df[column].values,
                                df[column].values,
                                equal_nan=True,
                            )
                        ).mean() * 100
                    else:
                        diff_ratio = (original_df[column] != df[column]).mean() * 100
                    print(f"% of different values: {diff_ratio:.2f}%")

                    print(f"Original: {pprint_thing(original_df[column].values)}")
                    print(f"New     : {pprint_thing(df[column].values)}")
                    print("=" * 20 + "\n", flush=True)
        except Exception as e:
            if not create_repo_if_missing:
                raise e
            print(f"Failed to load original df: {e}")
            print("Will create a new repository.")

    if confirm:
        print(f"Commit message: {commit_message}")
        r = input("Would you like to push the df to the hub? y/(n)")
        if r != "y":
            raise ValueError("User cancelled")

    # Get the repository ID
    repo_id = (
        df_hf_repo_legacy.get(crosscoder) if hasattr(df_hf_repo_legacy, "get") else None
    )
    if repo_id is None:
<<<<<<< HEAD
        repo_id = f"{author}/diffing-stats-{crosscoder}"
=======
        repo_id = stats_repo_id(crosscoder)
>>>>>>> b59de1f8

    with TemporaryDirectory() as tmpdir:
        df.to_csv(Path(tmpdir) / "feature_df.csv")
        try:
            hf_api.upload_file(
                repo_id=repo_id,
                path_or_fileobj=Path(tmpdir) / "feature_df.csv",
                path_in_repo="feature_df.csv",
                repo_type="dataset",
                commit_message=commit_message,
            )
        except Exception as e:
            if not create_repo_if_missing:
                raise e

            print(f"Repository {repo_id} doesn't exist. Creating it...")

            # Create the repository
            hf_api.create_repo(
                repo_id=repo_id,
                repo_type="dataset",
                private=False,
            )

            # Try uploading again
            hf_api.upload_file(
                repo_id=repo_id,
                path_or_fileobj=Path(tmpdir) / "feature_df.csv",
                path_in_repo="feature_df.csv",
                repo_type="dataset",
                commit_message=commit_message or f"Initial upload for {crosscoder}",
            )
            print(f"Successfully created repository {repo_id} and uploaded data.")
    return repo_id


def model_path_to_name(model_path: Path):
    """Convert a model path to a name."""
    if str(model_path).endswith(".pt"):
        return model_path.parent.name
    else:
        return model_path.name


def push_dictionary_model(model_path: Path, author=HF_NAME):
    """Push a dictionary model to the Hugging Face Hub.

    Args:
        model_path: The path to the model to push
    """
    model_name = model_path_to_name(model_path)
    repo_id = f"{author}/{model_name}"
    model_dir = model_path.parent
    config_path = model_dir / "config.json"

    model = load_dictionary_model(model_path)
    # Upload files to the hub
    try:
        model.push_to_hub(repo_id)

        # Upload config
        hf_api.upload_file(
            repo_id=repo_id,
            path_or_fileobj=config_path,
            path_in_repo="trainer_config.json",
            repo_type="model",
            commit_message=f"Upload {model_name} dictionary model",
        )

        print(f"Successfully uploaded model to {repo_id}")
    except Exception as e:
        print(f"Error uploading model to hub: {e}")

        # Try creating the repository
        try:
            print(f"Repository {repo_id} doesn't exist. Creating it...")
            hf_api.create_repo(
                repo_id=repo_id,
                repo_type="model",
                private=False,
            )

            # Try uploading again
            model.push_to_hub(repo_id)

            hf_api.upload_file(
                repo_id=repo_id,
                path_or_fileobj=config_path,
                path_in_repo="trainer_config.json",
                repo_type="model",
                commit_message=f"Initial upload of {model_name} dictionary model",
            )

            print(f"Successfully created repository {repo_id} and uploaded model.")
        except Exception as e2:
            print(f"Failed to create repository and upload model: {e2}")
            raise e2
    return repo_id


def _latent_df(crosscoder=None):
    if crosscoder is None:
        crosscoder = "l13_crosscoder"
    if dfs[crosscoder] is None:
        dfs[crosscoder] = load_latent_df(crosscoder)
    return dfs[crosscoder]


def base_only_latent_indices(crosscoder=None):
    """Return the indices of the base only latents of the given crosscoder."""
    df = _latent_df(crosscoder)
    # filter for tag = Base only
    return th.tensor(df[df["tag"] == "Base only"].index.tolist())


def chat_only_latent_indices(crosscoder=None):
    """Return the indices of the chat only latents of the given crosscoder."""
    df = _latent_df(crosscoder)
    # filter for tag = Chat only
    return th.tensor(
        df[(df["tag"] == "Chat only") | (df["tag"] == "IT only")].index.tolist()
    )


def shared_latent_indices(crosscoder=None):
    """Return the indices of the shared latents of the given crosscoder."""
    df = _latent_df(crosscoder)
    # filter for tag = Shared
    return th.tensor(df[df["tag"] == "Shared"].index.tolist())


class CCLatent:  # pylint: disable=E1101
    """
    A class for a latent in a crosscoder.

    Args:
        id_: the index of the latent
        crosscoder: the crosscoder to use
    """

    def __init__(self, id_: int, crosscoder=None):
        self.id = id_
        self.row = _latent_df(crosscoder).loc[id_]
        self.stats = self.row.to_dict()
        self.dead = False
        for k, v in self.stats.items():
            setattr(self, k.replace(" ", "_").replace("%", "pct"), v)
        if crosscoder is None:
            crosscoder = "l13_crosscoder"
        self.crosscoder = crosscoder

    def is_chat_only(self):
        return self.tag == "Chat only" or self.tag == "IT only"

    def is_base_only(self):
        return self.tag == "Base only"

    def is_shared(self):
        return self.tag == "Shared"

    def is_other(self):
        return self.tag == "Other"

    def __str__(self):
        return self.row.__str__()

    def __repr__(self) -> str:
        return self.row.__repr__()

    def base_decoder_vector(self):
        return _crosscoder(self.crosscoder).decoder.weight[0][self.id]

    def chat_decoder_vector(self):
        return _crosscoder(self.crosscoder).decoder.weight[1][self.id]

    def auto_decoder_vector(self):
        if self.is_chat_only():
            return self.chat_decoder_vector()
        elif self.is_base_only():
            return self.base_decoder_vector()
        else:
            raise ValueError(f"Cannot get auto decoder vector for {self.tag}")


def apply_connor_template(conv):
    if isinstance(conv[0], list):
        return [apply_connor_template(c) for c in conv]
    return "\n".join(
        [
            ("Assistant: " if msg["role"] == "assistant" else "User: ") + msg["content"]
            for msg in conv
        ]
    )


@th.no_grad()
def load_connor_crosscoder():
    path = "blocks.14.hook_resid_pre"
    repo_id = "ckkissane/crosscoder-gemma-2-2b-model-diff"
    # Download config and weights
    config_path = hf_hub_download(repo_id=repo_id, filename=f"{path}/cfg.json")
    weights_path = hf_hub_download(repo_id=repo_id, filename=f"{path}/cc_weights.pt")

    # Load config
    with open(config_path, "r") as f:
        cfg = json.load(f)

    # Load weights
    state_dict = th.load(weights_path, map_location=cfg["device"], weights_only=True)

    crosscoder = CrossCoder(
        activation_dim=cfg["d_in"],
        dict_size=cfg["dict_size"],
        num_layers=2,
    )

    crosscoder.encoder.weight[:] = state_dict["W_enc"]
    crosscoder.encoder.bias[:] = state_dict["b_enc"]
    crosscoder.decoder.weight[:] = state_dict["W_dec"].permute(1, 0, 2)
    crosscoder.decoder.bias[:] = state_dict["b_dec"]
    return crosscoder


def load_crosscoder(crosscoder=None):
    if crosscoder is None:
        crosscoder = "l13_crosscoder"
    if (
        crosscoder == "l13_crosscoder"
        or crosscoder == "Butanium/gemma-2-2b-crosscoder-l13-mu4.1e-02-lr1e-04"
    ):
        return CrossCoder.from_pretrained(
            "Butanium/gemma-2-2b-crosscoder-l13-mu4.1e-02-lr1e-04", from_hub=True
        )
    elif (
        crosscoder == "connor"
        or crosscoder == "ckkissane/crosscoder-gemma-2-2b-model-diff"
    ):
        return load_connor_crosscoder()
    elif "-k" in crosscoder:
        return BatchTopKCrossCoder.from_pretrained(crosscoder)
    else:
        path = Path(crosscoder)
        if path.exists():
            return CrossCoder.from_pretrained(path)
        else:
            raise ValueError(f"Unknown crosscoder: {crosscoder}")


def load_dictionary_model(
    model_name: str | Path, is_sae: bool | None = None, author=HF_NAME
):
    """Load a dictionary model from a local path or HuggingFace Hub.

    Args:
        model_name: Name or path of the model to load

    Returns:
        The loaded dictionary model
    """
    config = None
    # Check if it's a HuggingFace Hub model
    if "/" not in str(model_name) or not Path(model_name).exists():
<<<<<<< HEAD
        # Legacy model
        if str(model_name) in df_hf_repo_legacy:
            model_name = df_hf_repo_legacy[str(model_name)]
        else:
            model_name = str(model_name)
        model_id = f"{author}/{str(model_name)}"
=======
        model_name = str(model_name)
        model_id = "science-of-finetuning/" + str(model_name)
>>>>>>> b59de1f8
        # Download config to determine model type
        try:
            config_path = hf_hub_download(
                repo_id=model_id, filename="trainer_config.json"
            )
            with open(config_path, "r") as f:
                config = json.load(f)["trainer"]

            # Determine model class based on config
            if "dict_class" in config and config["dict_class"] in [
                "BatchTopKSAE",
                "CrossCoder",
                "BatchTopKCrossCoder",
            ]:
                return eval(
                    f"{config['dict_class']}.from_pretrained(model_id, from_hub=True)"
                )
            else:
                raise ValueError(f"Unknown model type: {config['dict_class']}")
        except Exception as e:
            print(f"Error loading model from hub: {e}")
            # If no model_type in config, try to infer from other fields
            if is_sae or (
                config is not None and "k" in config and "dict_size" in config
            ):
                return BatchTopKSAE.from_pretrained(model_id, from_hub=True)
            else:
                return CrossCoder.from_pretrained(model_id, from_hub=True)
        except Exception as e:
            raise e
    else:
        # Local model
        model_path = Path(model_name)
        if not model_path.exists():
            raise ValueError(f"Local model {model_name} does not exist")

        # Load the config
        with open(model_path.parent / "config.json", "r") as f:
            config = json.load(f)["trainer"]

        # Determine model class based on config
        if "dict_class" in config and config["dict_class"] in [
            "BatchTopKSAE",
            "CrossCoder",
            "BatchTopKCrossCoder",
        ]:
            return eval(f"{config['dict_class']}.from_pretrained(model_path)")
        else:
            raise ValueError(f"Unknown model type: {config['dict_class']}")


crosscoders = defaultdict(lambda: None)


def _crosscoder(crosscoder=None):
    if crosscoder is None:
        crosscoder = "l13_crosscoder"
    if crosscoders[crosscoder] is None:
        crosscoders[crosscoder] = load_crosscoder(crosscoder)
    return crosscoders[crosscoder]


def online_dashboard(
    crosscoder=None,
    max_acts=None,
    crosscoder_device="auto",
    base_device="auto",
    chat_device="auto",
    torch_dtype=th.bfloat16,
):
    """
    Instantiate an online dashboard for crosscoder latent analysis.

    Args:
        crosscoder: the crosscoder to use
        max_acts: a dictionary of max activations for each latent. If None, will be loaded from the latent_df of the crosscoder.
    """
    coder = load_dictionary_model(crosscoder)
    if crosscoder_device == "auto":
        crosscoder_device = "cuda:0" if th.cuda.is_available() else "cpu"
    coder = coder.to(crosscoder_device)
    if max_acts is None:
        df = _latent_df(crosscoder)
        max_acts_cols = ["max_act", "lmsys_max_act"]
        for col in max_acts_cols:
            if col in df.columns:
                max_acts = df[col].dropna().to_dict()
                break
    base_model = load_model(
        "google/gemma-2-2b",
        torch_dtype=torch_dtype,
        attn_implementation="eager",
        device_map=base_device,
    )
    chat_model = load_model(
        "google/gemma-2-2b-it",
        torch_dtype=torch_dtype,
        attn_implementation="eager",
        device_map=chat_device,
    )
    return CrosscoderOnlineFeatureDashboard(
        base_model,
        chat_model,
        coder,
        13,
        max_acts=max_acts,
        crosscoder_device=crosscoder_device,
    )


def load_max_activating_examples(
    crosscoder=None, act_type: Literal["chat", "base", "both"] = "chat"
):
    """
    Load the max activating examples for the given crosscoder and act_type.

    Args:
        crosscoder: the crosscoder to use
        act_type: the type of examples to load
    """
    match act_type:
        case "chat":
            return th.load(
                hf_hub_download(
                    repo_id=df_hf_repo_legacy[crosscoder],
                    filename="chat_examples.pt",
                    repo_type="dataset",
                )
            )
        case "base":
            return th.load(
                hf_hub_download(
                    repo_id=df_hf_repo_legacy[crosscoder],
                    filename="base_examples.pt",
                    repo_type="dataset",
                )
            )
        case "both":
            return th.load(
                hf_hub_download(
                    repo_id=df_hf_repo_legacy[crosscoder],
                    filename="chat_base_examples.pt",
                    repo_type="dataset",
                )
            )


def legacy_offline_dashboard(
    crosscoder=None,
    act_type: Literal["chat", "base", "both"] = "chat",
    max_num_examples=50,
):
    """
    Instantiate an offline dashboard for crosscoder latent analysis.

    Args:
        crosscoder: the crosscoder to use
        act_type: the type of examples to load
        max_num_examples: the maximum number of examples to load
    """
    max_acts_examples = load_max_activating_examples(crosscoder, act_type)
    return OfflineFeatureCentricDashboard(
        max_acts_examples,
        tokenizer=AutoTokenizer.from_pretrained("google/gemma-2-2b-it"),
        max_examples=max_num_examples,
    )


class QuantileExamplesDB:
    """A persistent, read-only dictionary-like interface for quantile examples database."""

    def __init__(self, db_path, tokenizer, max_example_per_quantile=20):
        """Initialize the database connection.

        Args:
            db_path: Path to the SQLite database
        """
        # Use URI format with read-only mode for better concurrent access
        self.db_path = f"file:{db_path}?mode=ro"
        # Create connection with URI mode enabled
        self.conn = sqlite3.connect(self.db_path, uri=True)

        # Cache the feature indices for faster access
        cursor = self.conn.cursor()
        cursor.execute("SELECT DISTINCT feature_idx FROM quantile_examples")
        self._feature_indices = frozenset(row[0] for row in cursor.fetchall())

        cursor.execute("SELECT COUNT(DISTINCT quantile_idx) FROM quantile_examples")
        self.num_quantiles = cursor.fetchone()[0]
        cursor.close()
        self.max_example_per_quantile = max_example_per_quantile
        self.tokenizer = tokenizer

    def __getitem__(self, feature_idx):
        """Get examples for a specific feature index.

        Returns:
            List of tuples (max_activation_value, token_ids, activation_values)
        """
        return self.get_examples(feature_idx)

    def get_examples(self, feature_idx, quantile=None):
        """Get examples for a specific feature index.

        Args:
            feature_idx: The feature index to get examples for
            quantile: The quantile to get examples for (default is all)

        Returns:
            List of tuples (max_activation_value, token_ids, activation_values)
        """
        if feature_idx not in self._feature_indices:
            raise KeyError(f"Feature index {feature_idx} not found in database")

        cursor = self.conn.cursor()
        if quantile is None:
            quantile = list(range(self.num_quantiles))[::-1]
        if isinstance(quantile, list):
            res = []
            for q in quantile:
                res.extend(self.get_examples(feature_idx, q))
            return res
        else:
            # If quantile is specified as an integer, filter by that quantile
            cursor.execute(
                """
                SELECT q.activation, q.sequence_idx, s.token_ids, a.positions, a.activation_values
                FROM quantile_examples q
                JOIN sequences s ON q.sequence_idx = s.sequence_idx
                JOIN activation_details a ON q.feature_idx = a.feature_idx AND q.sequence_idx = a.sequence_idx
                WHERE q.feature_idx = ? AND q.quantile_idx = ?
                ORDER BY q.activation DESC
                """,
                (feature_idx, int(quantile)),
            )

        results = []
        fetch = (
            cursor.fetchmany(self.max_example_per_quantile)
            if self.max_example_per_quantile is not None
            else cursor.fetchall()
        )
        for (
            activation,
            sequence_idx,
            token_ids_blob,
            positions_blob,
            values_blob,
        ) in fetch:
            token_ids = np.frombuffer(token_ids_blob, dtype=np.int32).tolist()
            positions = np.frombuffer(positions_blob, dtype=np.int32).tolist()
            values = np.frombuffer(values_blob, dtype=np.float32).tolist()

            # Initialize activation values with zeros
            activation_values = [0.0] * len(token_ids)

            # Fill in the non-zero activations
            for pos, val in zip(positions, values):
                activation_values[pos] = val

            results.append(
                (
                    activation,
                    self.tokenizer.convert_ids_to_tokens(token_ids),
                    activation_values,
                )
            )

        cursor.close()
        return results

    def keys(self):
        """Get all feature indices in the database."""
        return self._feature_indices

    def __iter__(self):
        """Iterate over feature indices."""
        return iter(self._feature_indices)

    def __len__(self):
        """Get the number of unique features."""
        return len(self._feature_indices)

    def __contains__(self, feature_idx):
        """Check if a feature index exists in the database."""
        return feature_idx in self._feature_indices


def offline_dashboard(crosscoder, max_example_per_quantile=20, tokenizer=None):
    """
    Returns an offline_dashboard showing activations from different quantile

    Args:
      crosscoder: The crosscoder to take the max activating examples
      max_example_per_quantile: the maximimum number of examples per quantile
    """
    db_path = hf_hub_download(
        repo_id=stats_repo_id(crosscoder),
        repo_type="dataset",
        filename="examples.db",
    )
    if tokenizer is None:
        tokenizer = AutoTokenizer.from_pretrained("google/gemma-2-2b-it")
    activation_examples = QuantileExamplesDB(
        db_path, tokenizer, max_example_per_quantile=max_example_per_quantile
    )
    dashboard = OfflineFeatureCentricDashboard(
        activation_examples,
        tokenizer,
        max_examples=activation_examples.num_quantiles * max_example_per_quantile,
    )
    dashboard.display()
    return dashboard


def get_available_models(author=HF_NAME):
    """Fetch CrossCoder models from Hugging Face"""
    try:
        # Initialize the Hugging Face API
        api = HfApi()

        # Get models from the science-of-finetuning organization
        models = api.list_models(author=author)

        # Filter for CrossCoder models (you may need to adjust this filter)
        crosscoder_models = [model.id.split("/")[-1] for model in models]

        return crosscoder_models
    except Exception as e:
        # If there's an error fetching models, return just the dummy option
        print(f"Error fetching CrossCoder models: {e}")
        return []<|MERGE_RESOLUTION|>--- conflicted
+++ resolved
@@ -53,11 +53,7 @@
         # Local model
         df_path = Path(crosscoder_or_path)
     else:
-<<<<<<< HEAD
-        repo_id = f"{author}/diffing-stats-{crosscoder_or_path}"
-=======
         repo_id = stats_repo_id(crosscoder_or_path)
->>>>>>> b59de1f8
         try:
             df_path = hf_hub_download(
                 repo_id=repo_id,
@@ -179,11 +175,7 @@
         df_hf_repo_legacy.get(crosscoder) if hasattr(df_hf_repo_legacy, "get") else None
     )
     if repo_id is None:
-<<<<<<< HEAD
-        repo_id = f"{author}/diffing-stats-{crosscoder}"
-=======
         repo_id = stats_repo_id(crosscoder)
->>>>>>> b59de1f8
 
     with TemporaryDirectory() as tmpdir:
         df.to_csv(Path(tmpdir) / "feature_df.csv")
@@ -446,17 +438,12 @@
     config = None
     # Check if it's a HuggingFace Hub model
     if "/" not in str(model_name) or not Path(model_name).exists():
-<<<<<<< HEAD
         # Legacy model
         if str(model_name) in df_hf_repo_legacy:
             model_name = df_hf_repo_legacy[str(model_name)]
         else:
             model_name = str(model_name)
         model_id = f"{author}/{str(model_name)}"
-=======
-        model_name = str(model_name)
-        model_id = "science-of-finetuning/" + str(model_name)
->>>>>>> b59de1f8
         # Download config to determine model type
         try:
             config_path = hf_hub_download(
