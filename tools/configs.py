--- conflicted
+++ resolved
@@ -3,6 +3,7 @@
         "ignore_first_n_tokens_per_sample": 21,
         "text_column": "text_qwen2_5",
         "attn_implementation": None,
+        "token_level_replacement": None,
         "token_level_replacement": None,
     },
     "google/gemma-2-2b": {
@@ -10,15 +11,13 @@
         "text_column": "text",
         "attn_implementation": "eager",
         "token_level_replacement": None,
-<<<<<<< HEAD
-=======
     },
     "meta-llama/Meta-Llama-3.1-8B": {
         "ignore_first_n_tokens_per_sample": 25,
         "text_column": "text_llama3",
         "attn_implementation": None,
         "token_level_replacement": None,
->>>>>>> 383b7e98
+        "token_level_replacement": None,
     },
 }
 MODEL_CONFIGS["google/gemma-2-2b-it"] = MODEL_CONFIGS["google/gemma-2-2b"]
